--- conflicted
+++ resolved
@@ -70,38 +70,22 @@
         "duration": "31",
         "minDur": "8",
         "maxDur": "45",
-<<<<<<< HEAD
-        "state": "GrGr"
-=======
         "state": "GrGrGrGrGrGr"
->>>>>>> d6773e0f
     }, {
         "duration": "6",
         "minDur": "3",
         "maxDur": "6",
-<<<<<<< HEAD
-        "state": "yryr"
-=======
         "state": "yryryryryryr"
->>>>>>> d6773e0f
     }, {
         "duration": "31",
         "minDur": "8",
         "maxDur": "45",
-<<<<<<< HEAD
-        "state": "rGrG"
-=======
         "state": "rGrGrGrGrGrG"
->>>>>>> d6773e0f
     }, {
         "duration": "6",
         "minDur": "3",
         "maxDur": "6",
-<<<<<<< HEAD
-        "state": "ryry"
-=======
         "state": "ryryryryryry"
->>>>>>> d6773e0f
     }]
     tl_logic.add("center0", phases=phases, programID=1)
     tl_logic.add("center1", phases=phases, programID=1)
