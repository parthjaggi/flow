--- conflicted
+++ resolved
@@ -160,10 +160,6 @@
     config["gamma"] = 0.999  # discount rate
     config["model"].update({"fcnet_hiddens": [300, 300, 300]})
     config["lambda"] = 0.99
-<<<<<<< HEAD
-    config["sgd_minibatch_size"] = 64
-=======
->>>>>>> dcef2beb
     config["kl_target"] = 0.02
     config["num_sgd_iter"] = 10
     config["horizon"] = HORIZON
