--- conflicted
+++ resolved
@@ -33,15 +33,9 @@
 from flow.core.params import SumoCarFollowingParams, SumoLaneChangeParams
 from flow.core.vehicles import Vehicles
 
-<<<<<<< HEAD
 from flow.controllers.rlcarfollowingcontroller import RLCarFollowingController
 from flow.controllers.car_following_models import *
 from flow.controllers.lane_change_controllers import *
-=======
-from flow.controllers.rlcontroller import RLController
-from flow.controllers.car_following_models import SumoCarFollowingController
-from flow.controllers.lane_change_controllers import SumoLaneChangeController
->>>>>>> 1118613a
 from flow.controllers.routing_controllers import ContinuousRouter
 
 from flow.scenarios.two_loops_one_merging_new.gen \
@@ -92,12 +86,7 @@
                            minGap=1.0, tau=0.5),
                        sumo_lc_params=SumoLaneChangeParams()),
                   dict(veh_id="merge-rl",
-<<<<<<< HEAD
                        acceleration_controller=(RLCarFollowingController, {"fail_safe": "safe_velocity"}),
-=======
-                       acceleration_controller=(RLController,
-                                                {"fail_safe": "safe_velocity"}),
->>>>>>> 1118613a
                        lane_change_controller=(SumoLaneChangeController, {}),
                        routing_controller=(ContinuousRouter, {}),
                        speed_mode="no_collide",
