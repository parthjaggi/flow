"""Multi-agent I-210 example.

Trains a non-constant number of agents, all sharing the same policy, on the
highway with ramps network.
"""
import os

from ray.rllib.agents.ppo.ppo_policy import PPOTFPolicy
<<<<<<< HEAD
from ray.tune.registry import register_env

=======

from flow.controllers import RLController
from flow.controllers.routing_controllers import I210Router
from flow.controllers.car_following_models import IDMController
>>>>>>> 4c46a3ac
import flow.config as config
from flow.controllers.rlcontroller import RLController
from flow.core.params import EnvParams
from flow.core.params import NetParams
from flow.core.params import InitialConfig
from flow.core.params import InFlows
from flow.core.params import VehicleParams
from flow.core.params import SumoParams
from flow.core.params import SumoLaneChangeParams
from flow.networks.i210_subnetwork import I210SubNetwork, EDGES_DISTRIBUTION
from flow.envs.multiagent.i210 import I210MultiEnv, ADDITIONAL_ENV_PARAMS
from flow.utils.registry import make_create_env

# SET UP PARAMETERS FOR THE SIMULATION

# number of steps per rollout
HORIZON = 450

# percentage of autonomous vehicles compared to human vehicles on highway
PENETRATION_RATE = 10

# SET UP PARAMETERS FOR THE ENVIRONMENT
additional_env_params = ADDITIONAL_ENV_PARAMS.copy()
additional_env_params.update({
    'max_accel': 1,
    'max_decel': 1,
    # configure the observation space. Look at the I210MultiEnv class for more info.
    'lead_obs': True,
})

# CREATE VEHICLE TYPES AND INFLOWS
# no vehicles in the network
vehicles = VehicleParams()
vehicles.add(
    "human",
    num_vehicles=0,
<<<<<<< HEAD
    lane_change_params=SumoLaneChangeParams(
        lane_change_mode="strategic",
    )
)
vehicles.add(
    "av",
=======
    routing_controller=(I210Router, {}),
    lane_change_params=SumoLaneChangeParams(lane_change_mode="strategic"),
    acceleration_controller=(IDMController, {"a": .3, "b": 2.0, "noise": 0.5}),
)
vehicles.add(
    "av",
    routing_controller=(I210Router, {}),
>>>>>>> 4c46a3ac
    acceleration_controller=(RLController, {}),
    num_vehicles=0,
)

inflow = InFlows()
# main highway
pen_rate = PENETRATION_RATE / 100
assert pen_rate < 1.0, "your penetration rate is over 100%"
assert pen_rate > 0.0, "your penetration rate should be above zero"
inflow.add(
    veh_type="human",
    edge="119257914",
    vehs_per_hour=int(8378 * (1 - pen_rate)),
    # probability=1.0,
    departLane="random",
    departSpeed=20)
<<<<<<< HEAD
# on ramp
=======
# # on ramp
>>>>>>> 4c46a3ac
# inflow.add(
#     veh_type="human",
#     edge="27414345",
#     vehs_per_hour=321 * pen_rate,
#     departLane="random",
#     departSpeed=20)
# inflow.add(
#     veh_type="human",
#     edge="27414342#0",
#     vehs_per_hour=421 * pen_rate,
#     departLane="random",
#     departSpeed=20)

# Now add the AVs
# main highway
inflow.add(
    veh_type="av",
    edge="119257914",
    vehs_per_hour=int(8378 * pen_rate),
    # probability=1.0,
    departLane="random",
    departSpeed=20)
<<<<<<< HEAD
# # on ramp
=======
# on ramp
>>>>>>> 4c46a3ac
# inflow.add(
#     veh_type="av",
#     edge="27414345",
#     vehs_per_hour=int(321 * pen_rate),
#     departLane="random",
#     departSpeed=20)
# inflow.add(
#     veh_type="av",
#     edge="27414342#0",
#     vehs_per_hour=int(421 * pen_rate),
#     departLane="random",
#     departSpeed=20)

NET_TEMPLATE = os.path.join(
    config.PROJECT_PATH,
    "examples/exp_configs/templates/sumo/test2.net.xml")

flow_params = dict(
    # name of the experiment
    exp_tag='I_210_subnetwork',

    # name of the flow environment the experiment is running on
    env_name=I210MultiEnv,

    # name of the network class the experiment is running on
    network=I210SubNetwork,

    # simulator that is used by the experiment
    simulator='traci',

    # simulation-related parameters
    sim=SumoParams(
        sim_step=0.8,
        render=False,
        color_by_speed=True,
        restart_instance=True,
    ),

    # environment related parameters (see flow.core.params.EnvParams)
    env=EnvParams(
        horizon=HORIZON,
        sims_per_step=10,
        additional_params=additional_env_params,
        sims_per_step=10,
    ),

    # network-related parameters (see flow.core.params.NetParams and the
    # network's documentation or ADDITIONAL_NET_PARAMS component)
    net=NetParams(
        inflows=inflow,
        template=NET_TEMPLATE
    ),

    # vehicles to be placed in the network at the start of a rollout (see
    # flow.core.params.VehicleParams)
    veh=vehicles,

    # parameters specifying the positioning of vehicles upon initialization/
    # reset (see flow.core.params.InitialConfig)
    initial=InitialConfig(
        edges_distribution=EDGES_DISTRIBUTION,
    ),
)

# SET UP RLLIB MULTI-AGENT FEATURES

create_env, env_name = make_create_env(params=flow_params, version=0)

# register as rllib env
register_env(env_name, create_env)

# multiagent configuration
test_env = create_env()
obs_space = test_env.observation_space
act_space = test_env.action_space

POLICY_GRAPHS = {'av': (PPOTFPolicy, obs_space, act_space, {})}

POLICIES_TO_TRAIN = ['av']


def policy_mapping_fn(_):
    """Map a policy in RLlib."""
    return 'av'<|MERGE_RESOLUTION|>--- conflicted
+++ resolved
@@ -6,17 +6,11 @@
 import os
 
 from ray.rllib.agents.ppo.ppo_policy import PPOTFPolicy
-<<<<<<< HEAD
 from ray.tune.registry import register_env
 
-=======
-
 from flow.controllers import RLController
-from flow.controllers.routing_controllers import I210Router
 from flow.controllers.car_following_models import IDMController
->>>>>>> 4c46a3ac
 import flow.config as config
-from flow.controllers.rlcontroller import RLController
 from flow.core.params import EnvParams
 from flow.core.params import NetParams
 from flow.core.params import InitialConfig
@@ -51,22 +45,11 @@
 vehicles.add(
     "human",
     num_vehicles=0,
-<<<<<<< HEAD
-    lane_change_params=SumoLaneChangeParams(
-        lane_change_mode="strategic",
-    )
-)
-vehicles.add(
-    "av",
-=======
-    routing_controller=(I210Router, {}),
     lane_change_params=SumoLaneChangeParams(lane_change_mode="strategic"),
     acceleration_controller=(IDMController, {"a": .3, "b": 2.0, "noise": 0.5}),
 )
 vehicles.add(
     "av",
-    routing_controller=(I210Router, {}),
->>>>>>> 4c46a3ac
     acceleration_controller=(RLController, {}),
     num_vehicles=0,
 )
@@ -83,11 +66,7 @@
     # probability=1.0,
     departLane="random",
     departSpeed=20)
-<<<<<<< HEAD
-# on ramp
-=======
 # # on ramp
->>>>>>> 4c46a3ac
 # inflow.add(
 #     veh_type="human",
 #     edge="27414345",
@@ -110,11 +89,7 @@
     # probability=1.0,
     departLane="random",
     departSpeed=20)
-<<<<<<< HEAD
 # # on ramp
-=======
-# on ramp
->>>>>>> 4c46a3ac
 # inflow.add(
 #     veh_type="av",
 #     edge="27414345",
