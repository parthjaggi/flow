"""Contains an experiment class for running simulations."""
from flow.core.util import emission_to_csv
from flow.utils.registry import make_create_env
import datetime
import logging
import time
import os
import numpy as np


class Experiment:
    """
    Class for systematically running simulations in any supported simulator.

    This class acts as a runner for a network and environment. In order to use
    it to run an network and environment in the absence of a method specifying
    the actions of RL agents in the network, type the following:

        >>> from flow.envs import Env
        >>> flow_params = dict(...)  # see the examples in exp_config
        >>> exp = Experiment(flow_params)  # for some experiment configuration
        >>> exp.run(num_runs=1)

    If you wish to specify the actions of RL agents in the network, this may be
    done as follows:

        >>> rl_actions = lambda state: 0  # replace with something appropriate
        >>> exp.run(num_runs=1, rl_actions=rl_actions)

    Finally, if you would like to like to plot and visualize your results, this
    class can generate csv files from emission files produced by sumo. These
    files will contain the speeds, positions, edges, etc... of every vehicle
    in the network at every time step.

    In order to ensure that the simulator constructs an emission file, set the
    ``emission_path`` attribute in ``SimParams`` to some path.

        >>> from flow.core.params import SimParams
        >>> flow_params['sim'] = SimParams(emission_path="./data")

    Once you have included this in your environment, run your Experiment object
    as follows:

        >>> exp.run(num_runs=1, convert_to_csv=True)

    After the experiment is complete, look at the "./data" directory. There
    will be two files, one with the suffix .xml and another with the suffix
    .csv. The latter should be easily interpretable from any csv reader (e.g.
    Excel), and can be parsed using tools such as numpy and pandas.

    Attributes
    ----------
    custom_callables : dict < str, lambda >
        strings and lambda functions corresponding to some information we want
        to extract from the environment. The lambda will be called at each step
        to extract information from the env and it will be stored in a dict
        keyed by the str.
    env : flow.envs.Env
        the environment object the simulator will run
    """

    def __init__(self, flow_params, custom_callables=None):
        """Instantiate the Experiment class.

        Parameters
        ----------
        flow_params : dict
            flow-specific parameters
        custom_callables : dict < str, lambda >
            strings and lambda functions corresponding to some information we
            want to extract from the environment. The lambda will be called at
            each step to extract information from the env and it will be stored
            in a dict keyed by the str.
        """
        self.custom_callables = custom_callables or {}

        # Get the env name and a creator for the environment.
        create_env, _ = make_create_env(flow_params)

        # Create the environment.
        self.env = create_env()

        logging.info(" Starting experiment {} at {}".format(
            self.env.network.name, str(datetime.datetime.utcnow())))

        logging.info("Initializing environment.")

    def run(self, num_runs, rl_actions=None, convert_to_csv=False):
        """Run the given network for a set number of runs.

        Parameters
        ----------
        num_runs : int
            number of runs the experiment should perform
        rl_actions : method, optional
            maps states to actions to be performed by the RL agents (if
            there are any)
        convert_to_csv : bool
            Specifies whether to convert the emission file created by sumo
            into a csv file

        Returns
        -------
        info_dict : dict < str, Any >
            contains returns, average speed per step
        """
        num_steps = self.env.env_params.horizon

        # raise an error if convert_to_csv is set to True but no emission
        # file will be generated, to avoid getting an error at the end of the
        # simulation
        if convert_to_csv and self.env.sim_params.emission_path is None:
            raise ValueError(
                'The experiment was run with convert_to_csv set '
                'to True, but no emission file will be generated. If you wish '
                'to generate an emission file, you should set the parameter '
                'emission_path in the simulation parameters (SumoParams or '
                'AimsunParams) to the path of the folder where emissions '
                'output should be generated. If you do not wish to generate '
                'emissions, set the convert_to_csv parameter to False.')

        # used to store
        info_dict = {
            "returns": [],
            "velocities": [],
            "outflows": [],
        }
        info_dict.update({
            key: [] for key in self.custom_callables.keys()
        })

        if rl_actions is None:
            def rl_actions(*_):
                return None

        # time profiling information
        t = time.time()
        times = []

        for i in range(num_runs):
            ret = 0
            vel = []
            custom_vals = {key: [] for key in self.custom_callables.keys()}
            state = self.env.reset()
            for j in range(num_steps):
                t0 = time.time()
                state, reward, done, _ = self.env.step(rl_actions(state))
                t1 = time.time()
                times.append(1 / (t1 - t0))

                # Compute the velocity speeds and cumulative returns.
                veh_ids = self.env.k.vehicle.get_ids()
                vel.append(np.mean(self.env.k.vehicle.get_speed(veh_ids)))
                ret += reward
<<<<<<< HEAD
=======

                # Compute the results for the custom callables.
                for (key, lambda_func) in self.custom_callables.items():
                    custom_vals[key].append(lambda_func(self.env))
>>>>>>> 80f3c47f

                # Compute the results for the custom callables.
                for (key, lambda_func) in self.custom_callables.items():
                    custom_vals[key].append(lambda_func(self.env))

                if isinstance(done, dict) and done['__all__']:
                    break
                elif isinstance(done, bool) and done:
                    break

            # Store the information from the run in info_dict.
            outflow = self.env.k.vehicle.get_outflow_rate(int(500))
            info_dict["returns"].append(ret)
            info_dict["velocities"].append(np.mean(vel))
            info_dict["outflows"].append(outflow)
            for key in custom_vals.keys():
                info_dict[key].append(np.mean(custom_vals[key]))

            print("Round {0}, return: {1}".format(i, ret))

        # Print the averages/std for all variables in the info_dict.
        for key in info_dict.keys():
            print("Average, std {}: {}, {}".format(
                key, np.mean(info_dict[key]), np.std(info_dict[key])))

        print("Total time:", time.time() - t)
        print("steps/second:", np.mean(times))
        self.env.terminate()

        if convert_to_csv and self.env.simulator == "traci":
            # wait a short period of time to ensure the xml file is readable
            time.sleep(0.1)

            # collect the location of the emission file
            dir_path = self.env.sim_params.emission_path
            emission_filename = \
                "{0}-emission.xml".format(self.env.network.name)
            emission_path = os.path.join(dir_path, emission_filename)

            # convert the emission file into a csv
            emission_to_csv(emission_path)

            # Delete the .xml version of the emission file.
            os.remove(emission_path)

        return info_dict<|MERGE_RESOLUTION|>--- conflicted
+++ resolved
@@ -152,13 +152,10 @@
                 veh_ids = self.env.k.vehicle.get_ids()
                 vel.append(np.mean(self.env.k.vehicle.get_speed(veh_ids)))
                 ret += reward
-<<<<<<< HEAD
-=======
 
                 # Compute the results for the custom callables.
                 for (key, lambda_func) in self.custom_callables.items():
                     custom_vals[key].append(lambda_func(self.env))
->>>>>>> 80f3c47f
 
                 # Compute the results for the custom callables.
                 for (key, lambda_func) in self.custom_callables.items():
