"""Script containing the TraCI vehicle kernel class."""
import traceback

from flow.core.kernel.vehicle import KernelVehicle
import traci.constants as tc
from traci.exceptions import FatalTraCIError, TraCIException
import numpy as np
import collections
import warnings
from flow.controllers.car_following_models import SimCarFollowingController
from flow.controllers.rlcontroller import RLController
from flow.controllers.lane_change_controllers import SimLaneChangeController
from bisect import bisect_left
import itertools
from copy import deepcopy

# colors for vehicles
WHITE = (255, 255, 255)
CYAN = (0, 255, 255)
RED = (255, 0, 0)
GREEN = (0, 255, 0)
STEPS = 10
rdelta = 255 / STEPS
# smoothly go from red to green as the speed increases
color_bins = [[int(255 - rdelta * i), int(rdelta * i), 0] for i in range(STEPS + 1)]


class TraCIVehicle(KernelVehicle):
    """Flow kernel for the TraCI API.

    Extends flow.core.kernel.vehicle.base.KernelVehicle
    """

    def __init__(self,
                 master_kernel,
                 sim_params):
        """See parent class."""
        KernelVehicle.__init__(self, master_kernel, sim_params)

        self.__ids = []  # ids of all vehicles
        self.__human_ids = []  # ids of human-driven vehicles
        self.__controlled_ids = []  # ids of flow-controlled vehicles
        self.__controlled_lc_ids = []  # ids of flow lc-controlled vehicles
        self.__rl_ids = []  # ids of rl-controlled vehicles
        self.__observed_ids = []  # ids of the observed vehicles

        # vehicles: Key = Vehicle ID, Value = Dictionary describing the vehicle
        # Ordered dictionary used to keep neural net inputs in order
        self.__vehicles = collections.OrderedDict()

        # create a sumo_observations variable that will carry all information
        # on the state of the vehicles for a given time step
        self.__sumo_obs = {}

        # total number of vehicles in the network
        self.num_vehicles = 0
        # number of rl vehicles in the network
        self.num_rl_vehicles = 0

        # contains the parameters associated with each type of vehicle
        self.type_parameters = {}

        # contain the minGap attribute of each type of vehicle
        self.minGap = {}

        # list of vehicle ids located in each edge in the network
        self._ids_by_edge = dict()

        # number of vehicles that entered the network for every time-step
        self._num_departed = []
        self._departed_ids = []

        # number of vehicles to exit the network for every time-step
        self._num_arrived = []
        self._arrived_ids = []
        self._arrived_rl_ids = []

        # whether or not to automatically color vehicles
        try:
<<<<<<< HEAD
            self._color_vehicles = sim_params.color_vehicles
            self._color_by_speed = sim_params.color_by_speed
=======
            self._force_color_update = sim_params.force_color_update
>>>>>>> 74879e63
        except AttributeError:
            self._force_color_update = False

    def initialize(self, vehicles):
        """Initialize vehicle state information.

        This is responsible for collecting vehicle type information from the
        VehicleParams object and placing them within the Vehicles kernel.

        Parameters
        ----------
        vehicles : flow.core.params.VehicleParams
            initial vehicle parameter information, including the types of
            individual vehicles and their initial speeds
        """
        self.type_parameters = vehicles.type_parameters
        self.minGap = vehicles.minGap
        self.num_vehicles = 0
        self.num_rl_vehicles = 0

        self.__vehicles.clear()
        for typ in vehicles.initial:
            for i in range(typ['num_vehicles']):
                veh_id = '{}_{}'.format(typ['veh_id'], i)
                self.__vehicles[veh_id] = dict()
                self.__vehicles[veh_id]['type'] = typ['veh_id']
                self.__vehicles[veh_id]['initial_speed'] = typ['initial_speed']
                self.num_vehicles += 1
                if typ['acceleration_controller'][0] == RLController:
                    self.num_rl_vehicles += 1

    def update(self, reset):
        """See parent class.

        The following actions are performed:

        * The state of all vehicles is modified to match their state at the
          current time step. This includes states specified by sumo, and states
          explicitly defined by flow, e.g. "num_arrived".
        * If vehicles exit the network, they are removed from the vehicles
          class, and newly departed vehicles are introduced to the class.

        Parameters
        ----------
        reset : bool
            specifies whether the simulator was reset in the last simulation
            step
        """
        vehicle_obs = {}
        for veh_id in self.__ids:
            vehicle_obs[veh_id] = \
                self.kernel_api.vehicle.getSubscriptionResults(veh_id)
        sim_obs = self.kernel_api.simulation.getSubscriptionResults()

        arrived_rl_ids = []
        # remove exiting vehicles from the vehicles class
        for veh_id in sim_obs[tc.VAR_ARRIVED_VEHICLES_IDS]:
            if veh_id in self.get_rl_ids():
                arrived_rl_ids.append(veh_id)
            if veh_id in sim_obs[tc.VAR_TELEPORT_STARTING_VEHICLES_IDS]:
                # this is meant to resolve the KeyError bug when there are
                # collisions
                vehicle_obs[veh_id] = self.__sumo_obs[veh_id]
            self.remove(veh_id)
            # remove exiting vehicles from the vehicle subscription if they
            # haven't been removed already
            if vehicle_obs[veh_id] is None:
                vehicle_obs.pop(veh_id, None)
        self._arrived_rl_ids.append(arrived_rl_ids)

        # add entering vehicles into the vehicles class
        for veh_id in sim_obs[tc.VAR_DEPARTED_VEHICLES_IDS]:
            if veh_id in self.get_ids() and vehicle_obs[veh_id] is not None:
                # this occurs when a vehicle is actively being removed and
                # placed again in the network to ensure a constant number of
                # total vehicles (e.g. TrafficLightGridEnv). In this case, the vehicle
                # is already in the class; its state data just needs to be
                # updated
                pass
            else:
                veh_type = self.kernel_api.vehicle.getTypeID(veh_id)
                obs = self._add_departed(veh_id, veh_type)
                # add the subscription information of the new vehicle
                vehicle_obs[veh_id] = obs

        if reset:
            self.time_counter = 0

            # reset all necessary values
            self.prev_last_lc = dict()
            for veh_id in self.__rl_ids:
                self.__vehicles[veh_id]["last_lc"] = -float("inf")
                self.prev_last_lc[veh_id] = -float("inf")
            self._num_departed.clear()
            self._num_arrived.clear()
            self._departed_ids.clear()
            self._arrived_ids.clear()
            self._arrived_rl_ids.clear()

            # add vehicles from a network template, if applicable
            if hasattr(self.master_kernel.network.network,
                       "template_vehicles"):
                for veh_id in self.master_kernel.network.network. \
                        template_vehicles:
                    vals = deepcopy(self.master_kernel.network.network.
                                    template_vehicles[veh_id])
                    # a step is executed during initialization, so add this sim
                    # step to the departure time of vehicles
                    vals['depart'] = str(
                        float(vals['depart']) + 2 * self.sim_step)
                    self.kernel_api.vehicle.addFull(
                        veh_id, 'route{}_0'.format(veh_id), **vals)
        else:
            self.time_counter += 1
            # update the "last_lc" variable
            for veh_id in self.__rl_ids:
                prev_lane = self.get_lane(veh_id)
                if vehicle_obs[veh_id][tc.VAR_LANE_INDEX] != prev_lane:
                    self.__vehicles[veh_id]["last_lc"] = self.time_counter

            # updated the list of departed and arrived vehicles
            self._num_departed.append(
                len(sim_obs[tc.VAR_DEPARTED_VEHICLES_IDS]))
            self._num_arrived.append(len(sim_obs[tc.VAR_ARRIVED_VEHICLES_IDS]))
            self._departed_ids.append(sim_obs[tc.VAR_DEPARTED_VEHICLES_IDS])
            self._arrived_ids.append(sim_obs[tc.VAR_ARRIVED_VEHICLES_IDS])

        # update the "headway", "leader", and "follower" variables
        for veh_id in self.__ids:
            try:
                _position = vehicle_obs.get(veh_id, {}).get(
                    tc.VAR_POSITION, -1001)
                _angle = vehicle_obs.get(veh_id, {}).get(tc.VAR_ANGLE, -1001)
                _time_step = sim_obs[tc.VAR_TIME_STEP]
                _time_delta = sim_obs[tc.VAR_DELTA_T]
                self.__vehicles[veh_id]["orientation"] = \
                    list(_position) + [_angle]
                self.__vehicles[veh_id]["timestep"] = _time_step
                self.__vehicles[veh_id]["timedelta"] = _time_delta
            except TypeError:
                print(traceback.format_exc())
            headway = vehicle_obs.get(veh_id, {}).get(tc.VAR_LEADER, None)
            # check for a collided vehicle or a vehicle with no leader
            if headway is None:
                self.__vehicles[veh_id]["leader"] = None
                self.__vehicles[veh_id]["follower"] = None
                self.__vehicles[veh_id]["headway"] = 1e+3
                self.__vehicles[veh_id]["follower_headway"] = 1e+3
            else:
                min_gap = self.minGap[self.get_type(veh_id)]
                self.__vehicles[veh_id]["headway"] = headway[1] + min_gap
                self.__vehicles[veh_id]["leader"] = headway[0]
                if headway[0] in self.__vehicles:
                    leader = self.__vehicles[headway[0]]
                    # if veh_id is closer from leader than another follower
                    # (in case followers are in different converging edges)
                    if ("follower_headway" not in leader or
                            headway[1] + min_gap < leader["follower_headway"]):
                        leader["follower"] = veh_id
                        leader["follower_headway"] = headway[1] + min_gap

        # update the sumo observations variable
        self.__sumo_obs = vehicle_obs.copy()

        # update the lane leaders data for each vehicle
        self._multi_lane_headways()

        # make sure the rl vehicle list is still sorted
        self.__rl_ids.sort()

    def _add_departed(self, veh_id, veh_type):
        """Add a vehicle that entered the network from an inflow or reset.

        Parameters
        ----------
        veh_id: str
            name of the vehicle
        veh_type: str
            type of vehicle, as specified to sumo

        Returns
        -------
        dict
            subscription results from the new vehicle
        """
        if veh_type not in self.type_parameters:
            raise KeyError("Entering vehicle is not a valid type.")

        if veh_id not in self.__ids:
            self.__ids.append(veh_id)
        if veh_id not in self.__vehicles:
            self.num_vehicles += 1
            self.__vehicles[veh_id] = dict()

        # specify the type
        self.__vehicles[veh_id]["type"] = veh_type

        car_following_params = \
            self.type_parameters[veh_type]["car_following_params"]

        # specify the acceleration controller class
        accel_controller = \
            self.type_parameters[veh_type]["acceleration_controller"]
        self.__vehicles[veh_id]["acc_controller"] = \
            accel_controller[0](veh_id,
                                car_following_params=car_following_params,
                                **accel_controller[1])

        # specify the lane-changing controller class
        lc_controller = \
            self.type_parameters[veh_type]["lane_change_controller"]
        self.__vehicles[veh_id]["lane_changer"] = \
            lc_controller[0](veh_id=veh_id, **lc_controller[1])

        # specify the routing controller class
        rt_controller = self.type_parameters[veh_type]["routing_controller"]
        if rt_controller is not None:
            self.__vehicles[veh_id]["router"] = \
                rt_controller[0](veh_id=veh_id, router_params=rt_controller[1])
        else:
            self.__vehicles[veh_id]["router"] = None

        # add the vehicle's id to the list of vehicle ids
        if accel_controller[0] == RLController:
            if veh_id not in self.__rl_ids:
                self.__rl_ids.append(veh_id)
                self.num_rl_vehicles += 1
        else:
            if veh_id not in self.__human_ids:
                self.__human_ids.append(veh_id)
                if accel_controller[0] != SimCarFollowingController:
                    self.__controlled_ids.append(veh_id)
                if lc_controller[0] != SimLaneChangeController:
                    self.__controlled_lc_ids.append(veh_id)

        # subscribe the new vehicle
        self.kernel_api.vehicle.subscribe(veh_id, [
            tc.VAR_LANE_INDEX, tc.VAR_LANEPOSITION, tc.VAR_ROAD_ID,
            tc.VAR_SPEED, tc.VAR_EDGES, tc.VAR_POSITION, tc.VAR_ANGLE,
            tc.VAR_SPEED_WITHOUT_TRACI
        ])
        self.kernel_api.vehicle.subscribeLeader(veh_id, 2000)

        # some constant vehicle parameters to the vehicles class
        self.__vehicles[veh_id]["length"] = self.kernel_api.vehicle.getLength(
            veh_id)

        # set the "last_lc" parameter of the vehicle
        self.__vehicles[veh_id]["last_lc"] = -float("inf")

        # specify the initial speed
        self.__vehicles[veh_id]["initial_speed"] = \
            self.type_parameters[veh_type]["initial_speed"]

        # set the speed mode for the vehicle
        speed_mode = self.type_parameters[veh_type][
            "car_following_params"].speed_mode
        self.kernel_api.vehicle.setSpeedMode(veh_id, speed_mode)

        # set the lane changing mode for the vehicle
        lc_mode = self.type_parameters[veh_type][
            "lane_change_params"].lane_change_mode
        self.kernel_api.vehicle.setLaneChangeMode(veh_id, lc_mode)

        # get initial state info
        self.__sumo_obs[veh_id] = dict()
        self.__sumo_obs[veh_id][tc.VAR_ROAD_ID] = \
            self.kernel_api.vehicle.getRoadID(veh_id)
        self.__sumo_obs[veh_id][tc.VAR_LANEPOSITION] = \
            self.kernel_api.vehicle.getLanePosition(veh_id)
        self.__sumo_obs[veh_id][tc.VAR_LANE_INDEX] = \
            self.kernel_api.vehicle.getLaneIndex(veh_id)
        self.__sumo_obs[veh_id][tc.VAR_SPEED] = \
            self.kernel_api.vehicle.getSpeed(veh_id)

        # make sure that the order of rl_ids is kept sorted
        self.__rl_ids.sort()

        # get the subscription results from the new vehicle
        new_obs = self.kernel_api.vehicle.getSubscriptionResults(veh_id)

        return new_obs

    def remove(self, veh_id):
        """See parent class."""
        # remove from sumo
        if veh_id in self.kernel_api.vehicle.getIDList():
            self.kernel_api.vehicle.unsubscribe(veh_id)
            self.kernel_api.vehicle.remove(veh_id)

        if veh_id in self.__ids:
            self.__ids.remove(veh_id)

        # remove from the vehicles kernel
        if veh_id in self.__vehicles:
            del self.__vehicles[veh_id]

        if veh_id in self.__sumo_obs:
            del self.__sumo_obs[veh_id]

        # remove it from all other id lists (if it is there)
        if veh_id in self.__human_ids:
            self.__human_ids.remove(veh_id)
            if veh_id in self.__controlled_ids:
                self.__controlled_ids.remove(veh_id)
            if veh_id in self.__controlled_lc_ids:
                self.__controlled_lc_ids.remove(veh_id)
        elif veh_id in self.__rl_ids:
            self.__rl_ids.remove(veh_id)
            # make sure that the rl ids remain sorted
            self.__rl_ids.sort()

        # modify the number of vehicles and RL vehicles
        self.num_vehicles = len(self.get_ids())
        self.num_rl_vehicles = len(self.get_rl_ids())

    def test_set_speed(self, veh_id, speed):
        """Set the speed of the specified vehicle."""
        self.__sumo_obs[veh_id][tc.VAR_SPEED] = speed

    def test_set_edge(self, veh_id, edge):
        """Set the speed of the specified vehicle."""
        self.__sumo_obs[veh_id][tc.VAR_ROAD_ID] = edge

    def set_follower(self, veh_id, follower):
        """Set the follower of the specified vehicle."""
        self.__vehicles[veh_id]["follower"] = follower

    def set_headway(self, veh_id, headway):
        """Set the headway of the specified vehicle."""
        self.__vehicles[veh_id]["headway"] = headway

    def get_orientation(self, veh_id):
        """See parent class."""
        return self.__vehicles[veh_id]["orientation"]

    def get_timestep(self, veh_id):
        """See parent class."""
        return self.__vehicles[veh_id]["timestep"]

    def get_timedelta(self, veh_id):
        """See parent class."""
        return self.__vehicles[veh_id]["timedelta"]

    def get_type(self, veh_id):
        """Return the type of the vehicle of veh_id."""
        return self.__vehicles[veh_id]["type"]

    def get_initial_speed(self, veh_id):
        """Return the initial speed of the vehicle of veh_id."""
        return self.__vehicles[veh_id]["initial_speed"]

    def get_ids(self):
        """See parent class."""
        return self.__ids

    def get_human_ids(self):
        """See parent class."""
        return self.__human_ids

    def get_controlled_ids(self):
        """See parent class."""
        return self.__controlled_ids

    def get_controlled_lc_ids(self):
        """See parent class."""
        return self.__controlled_lc_ids

    def get_rl_ids(self):
        """See parent class."""
        return self.__rl_ids

    def set_observed(self, veh_id):
        """See parent class."""
        if veh_id not in self.__observed_ids:
            self.__observed_ids.append(veh_id)

    def remove_observed(self, veh_id):
        """See parent class."""
        if veh_id in self.__observed_ids:
            self.__observed_ids.remove(veh_id)

    def get_observed_ids(self):
        """See parent class."""
        return self.__observed_ids

    def get_ids_by_edge(self, edges):
        """See parent class."""
        if isinstance(edges, (list, np.ndarray)):
            return sum([self.get_ids_by_edge(edge) for edge in edges], [])
        return self._ids_by_edge.get(edges, []) or []

    def get_inflow_rate(self, time_span):
        """See parent class."""
        if len(self._num_departed) == 0:
            return 0
        num_inflow = self._num_departed[-int(time_span / self.sim_step):]
        return 3600 * sum(num_inflow) / (len(num_inflow) * self.sim_step)

    def get_outflow_rate(self, time_span):
        """See parent class."""
        if len(self._num_arrived) == 0:
            return 0
        num_outflow = self._num_arrived[-int(time_span / self.sim_step):]
        return 3600 * sum(num_outflow) / (len(num_outflow) * self.sim_step)

    def get_num_arrived(self):
        """See parent class."""
        if len(self._num_arrived) > 0:
            return self._num_arrived[-1]
        else:
            return 0

    def get_arrived_ids(self):
        """See parent class."""
        if len(self._arrived_ids) > 0:
            return self._arrived_ids[-1]
        else:
            return 0

    def get_arrived_rl_ids(self):
        """See parent class."""
        if len(self._arrived_rl_ids) > 0:
            return self._arrived_rl_ids[-1]
        else:
            return 0

    def get_departed_ids(self):
        """See parent class."""
        if len(self._departed_ids) > 0:
            return self._departed_ids[-1]
        else:
            return 0

    def get_speed(self, veh_id, error=-1001):
        """See parent class."""
        if isinstance(veh_id, (list, np.ndarray)):
            return [self.get_speed(vehID, error) for vehID in veh_id]
        return self.__sumo_obs.get(veh_id, {}).get(tc.VAR_SPEED, error)

    def get_default_speed(self, veh_id, error=-1001):
        """See parent class."""
        if isinstance(veh_id, (list, np.ndarray)):
            return [self.get_default_speed(vehID, error) for vehID in veh_id]
        return self.__sumo_obs.get(veh_id, {}).get(tc.VAR_SPEED_WITHOUT_TRACI,
                                                   error)

    def get_position(self, veh_id, error=-1001):
        """See parent class."""
        if isinstance(veh_id, (list, np.ndarray)):
            return [self.get_position(vehID, error) for vehID in veh_id]
        return self.__sumo_obs.get(veh_id, {}).get(tc.VAR_LANEPOSITION, error)

    def get_edge(self, veh_id, error=""):
        """See parent class."""
        if isinstance(veh_id, (list, np.ndarray)):
            return [self.get_edge(vehID, error) for vehID in veh_id]
        return self.__sumo_obs.get(veh_id, {}).get(tc.VAR_ROAD_ID, error)

    def get_lane(self, veh_id, error=-1001):
        """See parent class."""
        if isinstance(veh_id, (list, np.ndarray)):
            return [self.get_lane(vehID, error) for vehID in veh_id]
        return self.__sumo_obs.get(veh_id, {}).get(tc.VAR_LANE_INDEX, error)

    def get_route(self, veh_id, error=None):
        """See parent class."""
        if error is None:
            error = list()
        if isinstance(veh_id, (list, np.ndarray)):
            return [self.get_route(vehID, error) for vehID in veh_id]
        return self.__sumo_obs.get(veh_id, {}).get(tc.VAR_EDGES, error)

    def get_length(self, veh_id, error=-1001):
        """See parent class."""
        if isinstance(veh_id, (list, np.ndarray)):
            return [self.get_length(vehID, error) for vehID in veh_id]
        return self.__vehicles.get(veh_id, {}).get("length", error)

    def get_leader(self, veh_id, error=""):
        """See parent class."""
        if isinstance(veh_id, (list, np.ndarray)):
            return [self.get_leader(vehID, error) for vehID in veh_id]
        return self.__vehicles.get(veh_id, {}).get("leader", error)

    def get_follower(self, veh_id, error=""):
        """See parent class."""
        if isinstance(veh_id, (list, np.ndarray)):
            return [self.get_follower(vehID, error) for vehID in veh_id]
        return self.__vehicles.get(veh_id, {}).get("follower", error)

    def get_headway(self, veh_id, error=-1001):
        """See parent class."""
        if isinstance(veh_id, (list, np.ndarray)):
            return [self.get_headway(vehID, error) for vehID in veh_id]
        return self.__vehicles.get(veh_id, {}).get("headway", error)

    def get_last_lc(self, veh_id, error=-1001):
        """See parent class."""
        if isinstance(veh_id, (list, np.ndarray)):
            return [self.get_headway(vehID, error) for vehID in veh_id]

        if veh_id not in self.__rl_ids:
            warnings.warn('Vehicle {} is not RL vehicle, "last_lc" term set to'
                          ' {}.'.format(veh_id, error))
            return error
        else:
            return self.__vehicles.get(veh_id, {}).get("headway", error)

    def get_acc_controller(self, veh_id, error=None):
        """See parent class."""
        if isinstance(veh_id, (list, np.ndarray)):
            return [self.get_acc_controller(vehID, error) for vehID in veh_id]
        return self.__vehicles.get(veh_id, {}).get("acc_controller", error)

    def get_lane_changing_controller(self, veh_id, error=None):
        """See parent class."""
        if isinstance(veh_id, (list, np.ndarray)):
            return [
                self.get_lane_changing_controller(vehID, error)
                for vehID in veh_id
            ]
        return self.__vehicles.get(veh_id, {}).get("lane_changer", error)

    def get_routing_controller(self, veh_id, error=None):
        """See parent class."""
        if isinstance(veh_id, (list, np.ndarray)):
            return [
                self.get_routing_controller(vehID, error) for vehID in veh_id
            ]
        return self.__vehicles.get(veh_id, {}).get("router", error)

    def set_lane_headways(self, veh_id, lane_headways):
        """Set the lane headways of the specified vehicle."""
        self.__vehicles[veh_id]["lane_headways"] = lane_headways

    def get_lane_headways(self, veh_id, error=None):
        """See parent class."""
        if error is None:
            error = list()
        if isinstance(veh_id, (list, np.ndarray)):
            return [self.get_lane_headways(vehID, error) for vehID in veh_id]
        return self.__vehicles.get(veh_id, {}).get("lane_headways", error)

    def get_lane_leaders_speed(self, veh_id, error=None):
        """See parent class."""
        lane_leaders = self.get_lane_leaders(veh_id)
        return [0 if lane_leader == '' else self.get_speed(lane_leader)
                for lane_leader in lane_leaders]

    def get_lane_followers_speed(self, veh_id, error=None):
        """See parent class."""
        lane_followers = self.get_lane_followers(veh_id)
        return [0 if lane_follower == '' else self.get_speed(lane_follower)
                for lane_follower in lane_followers]

    def set_lane_leaders(self, veh_id, lane_leaders):
        """Set the lane leaders of the specified vehicle."""
        self.__vehicles[veh_id]["lane_leaders"] = lane_leaders

    def get_lane_leaders(self, veh_id, error=None):
        """See parent class."""
        if error is None:
            error = list()
        if isinstance(veh_id, (list, np.ndarray)):
            return [self.get_lane_leaders(vehID, error) for vehID in veh_id]
        return self.__vehicles[veh_id]["lane_leaders"]

    def set_lane_tailways(self, veh_id, lane_tailways):
        """Set the lane tailways of the specified vehicle."""
        self.__vehicles[veh_id]["lane_tailways"] = lane_tailways

    def get_lane_tailways(self, veh_id, error=None):
        """See parent class."""
        if error is None:
            error = list()
        if isinstance(veh_id, (list, np.ndarray)):
            return [self.get_lane_tailways(vehID, error) for vehID in veh_id]
        return self.__vehicles.get(veh_id, {}).get("lane_tailways", error)

    def set_lane_followers(self, veh_id, lane_followers):
        """Set the lane followers of the specified vehicle."""
        self.__vehicles[veh_id]["lane_followers"] = lane_followers

    def get_lane_followers(self, veh_id, error=None):
        """See parent class."""
        if error is None:
            error = list()
        if isinstance(veh_id, (list, np.ndarray)):
            return [self.get_lane_followers(vehID, error) for vehID in veh_id]
        return self.__vehicles.get(veh_id, {}).get("lane_followers", error)

    def _multi_lane_headways(self):
        """Compute multi-lane data for all vehicles.

        This includes the lane leaders/followers/headways/tailways/
        leader velocity/follower velocity for all
        vehicles in the network.
        """
        edge_list = self.master_kernel.network.get_edge_list()
        junction_list = self.master_kernel.network.get_junction_list()
        tot_list = edge_list + junction_list
        num_edges = (len(self.master_kernel.network.get_edge_list()) + len(
            self.master_kernel.network.get_junction_list()))

        # maximum number of lanes in the network
        max_lanes = max([self.master_kernel.network.num_lanes(edge_id)
                         for edge_id in tot_list])

        # Key = edge id
        # Element = list, with the ith element containing tuples with the name
        #           and position of all vehicles in lane i
        edge_dict = dict.fromkeys(tot_list)

        # add the vehicles to the edge_dict element
        for veh_id in self.get_ids():
            edge = self.get_edge(veh_id)
            lane = self.get_lane(veh_id)
            pos = self.get_position(veh_id)
            if edge:
                if edge_dict[edge] is None:
                    edge_dict[edge] = [[] for _ in range(max_lanes)]
                edge_dict[edge][lane].append((veh_id, pos))

        # sort all lanes in each edge by position
        for edge in tot_list:
            if edge_dict[edge] is None:
                del edge_dict[edge]
            else:
                for lane in range(max_lanes):
                    edge_dict[edge][lane].sort(key=lambda x: x[1])

        for veh_id in self.get_rl_ids():
            # collect the lane leaders, followers, headways, and tailways for
            # each vehicle
            edge = self.get_edge(veh_id)
            if edge:
                headways, tailways, leaders, followers = \
                    self._multi_lane_headways_util(veh_id, edge_dict,
                                                   num_edges)

                # add the above values to the vehicles class
                self.set_lane_headways(veh_id, headways)
                self.set_lane_tailways(veh_id, tailways)
                self.set_lane_leaders(veh_id, leaders)
                self.set_lane_followers(veh_id, followers)

        self._ids_by_edge = dict().fromkeys(edge_list)

        for edge_id in edge_dict:
            edges = list(itertools.chain.from_iterable(edge_dict[edge_id]))
            # check for edges with no vehicles
            if len(edges) > 0:
                edges, _ = zip(*edges)
                self._ids_by_edge[edge_id] = list(edges)
            else:
                self._ids_by_edge[edge_id] = []

    def _multi_lane_headways_util(self, veh_id, edge_dict, num_edges):
        """Compute multi-lane data for the specified vehicle.

        Parameters
        ----------
        veh_id : str
            name of the vehicle
        edge_dict : dict < list<tuple> >
            Key = Edge name
                Index = lane index
                Element = list sorted by position of (vehicle id, position)

        Returns
        -------
        headway : list<float>
            Index = lane index
            Element = headway at this lane
        tailway : list<float>
            Index = lane index
            Element = tailway at this lane
        lead_speed : list<str>
            Index = lane index
            Element = speed of leader at this lane
        follow_speed : list<str>
            Index = lane index
            Element = speed of follower at this lane
        leader : list<str>
            Index = lane index
            Element = leader at this lane
        follower : list<str>
            Index = lane index
            Element = follower at this lane
        """
        this_pos = self.get_position(veh_id)
        this_edge = self.get_edge(veh_id)
        this_lane = self.get_lane(veh_id)
        num_lanes = self.master_kernel.network.num_lanes(this_edge)

        # set default values for all output values
        headway = [1000] * num_lanes
        tailway = [1000] * num_lanes
        leader = [""] * num_lanes
        follower = [""] * num_lanes

        for lane in range(num_lanes):
            # check the vehicle's current  edge for lane leaders and followers
            if len(edge_dict[this_edge][lane]) > 0:
                ids, positions = zip(*edge_dict[this_edge][lane])
                ids = list(ids)
                positions = list(positions)
                index = bisect_left(positions, this_pos)

                # if you are at the end or the front of the edge, the lane
                # leader is in the edges in front of you
                if (lane == this_lane and index < len(positions) - 1) \
                        or (lane != this_lane and index < len(positions)):
                    # check if the index does not correspond to the current
                    # vehicle
                    if ids[index] == veh_id:
                        leader[lane] = ids[index + 1]
                        headway[lane] = (positions[index + 1] - this_pos -
                                         self.get_length(leader[lane]))
                    else:
                        leader[lane] = ids[index]
                        headway[lane] = (positions[index] - this_pos
                                         - self.get_length(leader[lane]))

                # you are in the back of the queue, the lane follower is in the
                # edges behind you
                if index > 0:
                    follower[lane] = ids[index - 1]
                    tailway[lane] = (this_pos - positions[index - 1]
                                     - self.get_length(veh_id))

            # if lane leader not found, check next edges
            if leader[lane] == "":
                headway[lane], leader[lane] = self._next_edge_leaders(
                    veh_id, edge_dict, lane, num_edges)

            # if lane follower not found, check previous edges
            if follower[lane] == "":
                tailway[lane], follower[lane] = self._prev_edge_followers(
                    veh_id, edge_dict, lane, num_edges)

        return headway, tailway, leader, follower

    def _next_edge_leaders(self, veh_id, edge_dict, lane, num_edges):
        """Search for leaders in the next edge.

        Looks to the edges/junctions in front of the vehicle's current edge
        for potential leaders. This is currently done by only looking one
        edge/junction forwards.

        Returns
        -------
        headway : float
            lane headway for the specified lane
        leader : str
            lane leader for the specified lane
        """
        pos = self.get_position(veh_id)
        edge = self.get_edge(veh_id)

        headway = 1000  # env.network.length
        leader = ""
        add_length = 0  # length increment in headway

        for _ in range(num_edges):
            # break if there are no edge/lane pairs behind the current one
            if len(self.master_kernel.network.next_edge(edge, lane)) == 0:
                break

            add_length += self.master_kernel.network.edge_length(edge)
            edge, lane = self.master_kernel.network.next_edge(edge, lane)[0]

            try:
                if len(edge_dict[edge][lane]) > 0:
                    leader = edge_dict[edge][lane][0][0]
                    headway = edge_dict[edge][lane][0][1] - pos + add_length \
                        - self.get_length(leader)
            except KeyError:
                # current edge has no vehicles, so move on
                # print(traceback.format_exc())
                continue

            # stop if a lane follower is found
            if leader != "":
                break

        return headway, leader

    def _prev_edge_followers(self, veh_id, edge_dict, lane, num_edges):
        """Search for followers in the previous edge.

        Looks to the edges/junctions behind the vehicle's current edge for
        potential followers. This is currently done by only looking one
        edge/junction backwards.

        Returns
        -------
        tailway : float
            lane tailway for the specified lane
        follower : str
            lane follower for the specified lane
        """
        pos = self.get_position(veh_id)
        edge = self.get_edge(veh_id)

        tailway = 1000  # env.network.length
        follower = ""
        add_length = 0  # length increment in headway

        for _ in range(num_edges):
            # break if there are no edge/lane pairs behind the current one
            if len(self.master_kernel.network.prev_edge(edge, lane)) == 0:
                break

            edge, lane = self.master_kernel.network.prev_edge(edge, lane)[0]
            add_length += self.master_kernel.network.edge_length(edge)

            try:
                if len(edge_dict[edge][lane]) > 0:
                    tailway = pos - edge_dict[edge][lane][-1][1] + add_length \
                              - self.get_length(veh_id)
                    follower = edge_dict[edge][lane][-1][0]
            except KeyError:
                # current edge has no vehicles, so move on
                # print(traceback.format_exc())
                continue

            # stop if a lane follower is found
            if follower != "":
                break

        return tailway, follower

    def apply_acceleration(self, veh_ids, acc):
        """See parent class."""
        # to hand the case of a single vehicle
        if type(veh_ids) == str:
            veh_ids = [veh_ids]
            acc = [acc]

        for i, vid in enumerate(veh_ids):
            if acc[i] is not None and vid in self.get_ids():
                this_vel = self.get_speed(vid)
                next_vel = max([this_vel + acc[i] * self.sim_step, 0])
                self.kernel_api.vehicle.slowDown(vid, next_vel, 1e-3)

    def apply_lane_change(self, veh_ids, direction):
        """See parent class."""
        # to hand the case of a single vehicle
        if type(veh_ids) == str:
            veh_ids = [veh_ids]
            direction = [direction]

        # if any of the directions are not -1, 0, or 1, raise a ValueError
        if any(d not in [-1, 0, 1] for d in direction):
            raise ValueError(
                "Direction values for lane changes may only be: -1, 0, or 1.")

        for i, veh_id in enumerate(veh_ids):
            # check for no lane change
            if direction[i] == 0:
                continue

            # compute the target lane, and clip it so vehicle don't try to lane
            # change out of range
            this_lane = self.get_lane(veh_id)
            this_edge = self.get_edge(veh_id)
            target_lane = min(
                max(this_lane + direction[i], 0),
                self.master_kernel.network.num_lanes(this_edge) - 1)

            # perform the requested lane action action in TraCI
            if target_lane != this_lane:
                self.kernel_api.vehicle.changeLane(
                    veh_id, int(target_lane), 100000)

                if veh_id in self.get_rl_ids():
                    self.prev_last_lc[veh_id] = \
                        self.__vehicles[veh_id]["last_lc"]

    def choose_routes(self, veh_ids, route_choices):
        """See parent class."""
        # to hand the case of a single vehicle
        if type(veh_ids) == str:
            veh_ids = [veh_ids]
            route_choices = [route_choices]

        for i, veh_id in enumerate(veh_ids):
            if route_choices[i] is not None:
                self.kernel_api.vehicle.setRoute(
                    vehID=veh_id, edgeList=route_choices[i])

    def get_x_by_id(self, veh_id):
        """See parent class."""
        if self.get_edge(veh_id) == '':
            # occurs when a vehicle crashes is teleported for some other reason
            return 0.
        return self.master_kernel.network.get_x(
            self.get_edge(veh_id), self.get_position(veh_id))

    def update_vehicle_colors(self):
        """See parent class.

        The colors of all vehicles are updated as follows:
        - red: autonomous (rl) vehicles
        - white: unobserved human-driven vehicles
        - cyan: observed human-driven vehicles
        """
        for veh_id in self.get_rl_ids():
            try:
                # If vehicle is already being colored via argument to vehicles.add(), don't re-color it.
                if self._force_color_update or 'color' not in self.type_parameters[self.get_type(veh_id)]:
                    # color rl vehicles red
                    self.set_color(veh_id=veh_id, color=RED)
            except (FatalTraCIError, TraCIException) as e:
                print('Error when updating rl vehicle colors:', e)

        # color vehicles white if not observed and cyan if observed
        for veh_id in self.get_human_ids():
            try:
                color = CYAN if veh_id in self.get_observed_ids() else WHITE
                # If vehicle is already being colored via argument to vehicles.add(), don't re-color it.
                if self._force_color_update or 'color' not in self.type_parameters[self.get_type(veh_id)]:
                    self.set_color(veh_id=veh_id, color=color)
            except (FatalTraCIError, TraCIException) as e:
                print('Error when updating human vehicle colors:', e)

        for veh_id in self.get_ids():
            try:
                if 'av' in veh_id:
                    color = RED
                    self.set_color(veh_id=veh_id, color=color)
            except (FatalTraCIError, TraCIException) as e:
                print('Error when updating human vehicle colors:', e)

        # color vehicles by speed if desired
        if self._color_by_speed:
            max_speed = self.master_kernel.network.max_speed()
            speed_ranges = np.linspace(0, max_speed, STEPS)
            for veh_id in self.get_ids():
                veh_speed = self.get_speed(veh_id)
                bin_index = np.digitize(veh_speed, speed_ranges)
                self.set_color(veh_id=veh_id, color=color_bins[bin_index])

        # clear the list of observed vehicles
        for veh_id in self.get_observed_ids():
            self.remove_observed(veh_id)

    def get_color(self, veh_id):
        """See parent class.

        This does not pass the last term (i.e. transparency).
        """
        r, g, b, t = self.kernel_api.vehicle.getColor(veh_id)
        return r, g, b

    def set_color(self, veh_id, color):
        """See parent class.

        The last term for sumo (transparency) is set to 255.
        """
        r, g, b = color
        self.kernel_api.vehicle.setColor(
            vehID=veh_id, color=(r, g, b, 255))

    def add(self, veh_id, type_id, edge, pos, lane, speed):
        """See parent class."""
        if veh_id in self.master_kernel.network.rts:
            # If the vehicle has its own route, use that route. This is used in
            # the case of network templates.
            route_id = 'route{}_0'.format(veh_id)
        else:
            num_routes = len(self.master_kernel.network.rts[edge])
            frac = [val[1] for val in self.master_kernel.network.rts[edge]]
            route_id = 'route{}_{}'.format(edge, np.random.choice(
                [i for i in range(num_routes)], size=1, p=frac)[0])

        self.kernel_api.vehicle.addFull(
            veh_id,
            route_id,
            typeID=str(type_id),
            departLane=str(lane),
            departPos=str(pos),
            departSpeed=str(speed))

    def get_max_speed(self, veh_id, error=-1001):
        """See parent class."""
        if isinstance(veh_id, (list, np.ndarray)):
            return [self.get_max_speed(vehID, error) for vehID in veh_id]
        return self.kernel_api.vehicle.getMaxSpeed(veh_id)

    def set_max_speed(self, veh_id, max_speed):
        """See parent class."""
        self.kernel_api.vehicle.setMaxSpeed(veh_id, max_speed)<|MERGE_RESOLUTION|>--- conflicted
+++ resolved
@@ -77,12 +77,8 @@
 
         # whether or not to automatically color vehicles
         try:
-<<<<<<< HEAD
-            self._color_vehicles = sim_params.color_vehicles
             self._color_by_speed = sim_params.color_by_speed
-=======
             self._force_color_update = sim_params.force_color_update
->>>>>>> 74879e63
         except AttributeError:
             self._force_color_update = False
 
@@ -1015,7 +1011,9 @@
             try:
                 if 'av' in veh_id:
                     color = RED
-                    self.set_color(veh_id=veh_id, color=color)
+                    # If vehicle is already being colored via argument to vehicles.add(), don't re-color it.
+                    if self._force_color_update or 'color' not in self.type_parameters[self.get_type(veh_id)]:
+                        self.set_color(veh_id=veh_id, color=color)
             except (FatalTraCIError, TraCIException) as e:
                 print('Error when updating human vehicle colors:', e)
 
@@ -1026,7 +1024,9 @@
             for veh_id in self.get_ids():
                 veh_speed = self.get_speed(veh_id)
                 bin_index = np.digitize(veh_speed, speed_ranges)
-                self.set_color(veh_id=veh_id, color=color_bins[bin_index])
+                # If vehicle is already being colored via argument to vehicles.add(), don't re-color it.
+                if self._force_color_update or 'color' not in self.type_parameters[self.get_type(veh_id)]:
+                    self.set_color(veh_id=veh_id, color=color_bins[bin_index])
 
         # clear the list of observed vehicles
         for veh_id in self.get_observed_ids():
