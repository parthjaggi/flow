--- conflicted
+++ resolved
@@ -280,13 +280,8 @@
             merge_bunching = initial_config.additional_params["merge_bunching"]
 
         num_merge_vehicles = \
-<<<<<<< HEAD
             sum("merge" in cls.network.vehicles.get_type(veh_id)
                 for veh_id in cls.network.vehicles.get_ids())
-=======
-            sum("merge" in self.vehicles.get_type(veh_id)
-                for veh_id in self.vehicles.get_ids())
->>>>>>> 39b5658b
 
         radius = cls.network.net_params.additional_params["ring_radius"]
         lane_length = cls.network.net_params.additional_params["lane_length"]
