from flow.core.generator import Generator
import numpy as np

class BBTollGenerator(Generator):
    """
    Generator class for simulating the Bay Bridge toll. No parameters needed
    from net_params (the network is not parametrized)
    """
    def specify_nodes(self, net_params):
        """
        See parent class
        """
        nodes = [{"id": "1", "x": "0", "y": "0"},  # pre-toll
                 {"id": "2", "x": "100", "y": "0"},  # toll
<<<<<<< HEAD
                 {"id": "3", "x": "410", "y": "0", "type": "traffic_light"},  # light
                 {"id": "4", "x": "550", "y": "0", "type": "zipper",
                  "radius": "20"},  # merge1
                 {"id": "5", "x": "830", "y": "0", "type": "zipper",
                  "radius": "20"},  # merge2
                 {"id": "6", "x": "985", "y": "0"}]  # post-merge2
=======
                 {"id": "3", "x": "375", "y": "0"},  # light
                 {"id": "4", "x": "405", "y": "0", "type": "zipper",
                 "radius": "10"},  # merge1
                 {"id": "5", "x": "545", "y": "0", "type": "zipper",
                  "radius": "10"},  # merge2
                 {"id": "6", "x": "770", "y": "0"}]  # post-merge2
>>>>>>> d8182a40

        return nodes

    def specify_edges(self, net_params):
        """
        See parent class
        """
        scaling = net_params.additional_params.get("scaling", 1)
        assert(isinstance(scaling, int)), "Scaling must be an int"

        edges = [{"id": "1", "from": "1", "to": "2", "length": "100",  #
                  "spreadType": "center", "numLanes": str(4 * scaling),
                  "speed": "23"},
                 {"id": "2", "from": "2", "to": "3", "length": "310",  # DONE
                  "spreadType": "center", "numLanes": str(4 * scaling),
                  "speed": "23"},
                 {"id": "3", "from": "3", "to": "4", "length": "140",  # DONE
                  "spreadType": "center", "numLanes": str(4 * scaling),
                  "speed": "23"},
                 {"id": "4", "from": "4", "to": "5", "length": "280",  # DONE
                  "spreadType": "center", "numLanes": str(2 * scaling),
                  "speed": "23"},
                 {"id": "5", "from": "5", "to": "6", "length": "155",
                  "spreadType": "center", "numLanes": str(scaling),
                  "speed": "23"}]

        return edges

    def specify_connections(self, net_params):
        """
        See parent class
        """
        scaling = net_params.additional_params.get("scaling", 1)
        conn = []
        for i in range(4*scaling):
            conn += [{"from": "3", "to": "4", "fromLane": str(i), "toLane": str(int(np.floor(i/2)))}]
        for i in range(2*scaling):
            conn += [{"from": "4", "to": "5", "fromLane": str(i), "toLane": str(int(np.floor(i/2)))}]
        return conn

    def specify_routes(self, net_params):
        """
        See parent class
        """
        rts = {"1": ["1", "2", "3", "4", "5"],
               "2": ["2", "3", "4", "5"],
               "3": ["3", "4", "5"],
               "4": ["4", "5"],
               "5": ["5"]}

        return rts<|MERGE_RESOLUTION|>--- conflicted
+++ resolved
@@ -12,21 +12,12 @@
         """
         nodes = [{"id": "1", "x": "0", "y": "0"},  # pre-toll
                  {"id": "2", "x": "100", "y": "0"},  # toll
-<<<<<<< HEAD
-                 {"id": "3", "x": "410", "y": "0", "type": "traffic_light"},  # light
+                 {"id": "3", "x": "410", "y": "0", "type": "traffic_light"},
                  {"id": "4", "x": "550", "y": "0", "type": "zipper",
                   "radius": "20"},  # merge1
                  {"id": "5", "x": "830", "y": "0", "type": "zipper",
                   "radius": "20"},  # merge2
                  {"id": "6", "x": "985", "y": "0"}]  # post-merge2
-=======
-                 {"id": "3", "x": "375", "y": "0"},  # light
-                 {"id": "4", "x": "405", "y": "0", "type": "zipper",
-                 "radius": "10"},  # merge1
-                 {"id": "5", "x": "545", "y": "0", "type": "zipper",
-                  "radius": "10"},  # merge2
-                 {"id": "6", "x": "770", "y": "0"}]  # post-merge2
->>>>>>> d8182a40
 
         return nodes
 
