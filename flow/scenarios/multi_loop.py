--- conflicted
+++ resolved
@@ -65,14 +65,9 @@
 
         return edgestarts
 
-<<<<<<< HEAD
     @staticmethod
-    def gen_custom_start_pos(cls, initial_config, num_vehicles, **kwargs):
+    def gen_custom_start_pos(cls, initial_config, num_vehicles):
         """Generate uniformly spaced starting positions on each ring.
-=======
-    def gen_custom_start_pos(self, initial_config, num_vehicles):
-        """Generate uniformly spaced starting positions.
->>>>>>> 9a9a7b7b
 
         It is assumed that there are an equal number of vehicles per ring.
         If the perturbation term in initial_config is set to some positive
@@ -100,11 +95,7 @@
         """
         (x0, min_gap, bunching, lanes_distr, available_length,
          available_edges, initial_config) = \
-<<<<<<< HEAD
-            cls._get_start_pos_util(initial_config, num_vehicles, **kwargs)
-=======
-            self._get_start_pos_util(initial_config, num_vehicles)
->>>>>>> 9a9a7b7b
+            cls._get_start_pos_util(initial_config, num_vehicles)
 
         increment = available_length / num_vehicles
         vehs_per_ring = num_vehicles / cls.network.num_rings
