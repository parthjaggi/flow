--- conflicted
+++ resolved
@@ -11,16 +11,12 @@
     """
 
     def choose_route(self, env):
-<<<<<<< HEAD
+        """Adopt the current edge's route if about to leave the network."""
         if len(env.vehicles.get_route(self.veh_id)) == 0:
             # this occurs to inflowing vehicles, whose information is not added
             # to the subscriptions in the first step that they departed
             return None
         elif env.vehicles.get_edge(self.veh_id) == \
-=======
-        """Adopt the current edge's route if about to leave the network."""
-        if env.vehicles.get_edge(self.veh_id) == \
->>>>>>> 165b9391
                 env.vehicles.get_route(self.veh_id)[-1]:
             return env.available_routes[env.vehicles.get_edge(self.veh_id)]
         else:
