"""Base environment class. This is the parent of all other environments."""

from copy import deepcopy
import gym
from gym.spaces import Box
import logging
import os
import sys
import time
import numpy as np
import random
from flow.renderer.pyglet_renderer import PygletRenderer as Renderer

from traci.exceptions import FatalTraCIError
from traci.exceptions import TraCIException

import sumolib

try:
    # Import serializable if rllab is installed
    from rllab.core.serializable import Serializable
    serializable_flag = True
except ImportError:
    serializable_flag = False

from flow.core.util import ensure_dir
from flow.core.kernel import Kernel

# Number of retries on restarting SUMO before giving up
RETRIES_ON_ERROR = 10

# pick out the correct class definition
if serializable_flag:
    classdef = (gym.Env, Serializable)
else:
    classdef = (gym.Env,)

# colors for vehicles
WHITE = (255, 255, 255, 255)
CYAN = (0, 255, 255, 255)
RED = (255, 0, 0, 255)


class Env(*classdef):
    """Base environment class.

    Provides the interface for controlling a SUMO simulation. Using this
    class, you can start sumo, provide a scenario to specify a
    configuration and controllers, perform simulation steps, and reset the
    simulation to an initial configuration.

    Env is Serializable to allow for pickling and replaying of the policy.

    This class cannot be used as is: you must extend it to implement an
    action applicator method, and properties to define the MDP if you
    choose to use it with an rl library (e.g. RLlib). This can be done by
    overloading the following functions in a child class:
     - action_space
     - observation_space
     - apply_rl_action
     - get_state
     - compute_reward

    Attributes
    ----------
    env_params : flow.core.params.EnvParams
       see flow/core/params.py
    sim_params: flow.core.params.SimParams
       see flow/core/params.py
    scenario: Scenario type
        see flow/scenarios/base_scenario.py
    """

    def __init__(self, env_params, sim_params, scenario):
        # Invoke serializable if using rllab
        if serializable_flag:
            Serializable.quick_init(self, locals())

        self.env_params = env_params
        self.scenario = scenario
<<<<<<< HEAD
        self.net_params = scenario.net_params
        self.initial_config = scenario.initial_config
        self.sumo_params = sumo_params
=======
        self.sim_params = sim_params
>>>>>>> f8e31c42
        time_stamp = ''.join(str(time.time()).split('.'))
        if os.environ.get("TEST_FLAG", 0):
            # 1.0 works with stress_test_start 10k times
            time.sleep(1.0 * int(time_stamp[-6:]) / 1e6)
        # FIXME: this is sumo-specific
        self.sim_params.port = sumolib.miscutils.getFreeSocketPort()
        self.vehicles = scenario.vehicles
        self.traffic_lights = scenario.traffic_lights
        # time_counter: number of steps taken since the start of a rollout
        self.time_counter = 0
        # step_counter: number of total steps taken
        self.step_counter = 0
        # initial_state:
        #   Key = Vehicle ID,
        #   Entry = (type_id, route_id, lane_index, lane_pos, speed, pos)
        self.initial_state = {}
        self.state = None
        self.obs_var_labels = []

        # simulation step size
        self.sim_step = sim_params.sim_step

        # TraCI connection used to communicate with sumo
        self.traci_connection = None

        # dictionary of initial observations used while resetting vehicles
        # after each rollout
        self.initial_observations = dict.fromkeys(self.vehicles.get_ids())

        # store the initial vehicle ids
        self.initial_ids = deepcopy(self.vehicles.get_ids())

        # store the initial state of the vehicles class (for restarting sumo)
        self.initial_vehicles = deepcopy(self.vehicles)

        # colors used to distinguish between types of vehicles in the network
        self.colors = {}

        # the simulator used by this environment
        self.simulator = 'traci'

        # create the Flow kernel
<<<<<<< HEAD
        self.k = Kernel(simulator=self.simulator,
                        sim_params=self.sumo_params)

        # use the scenario class's network parameters to generate the necessary
        # scenario components within the scenario kernel
        self.k.scenario.generate_network(scenario)
=======
        self.k = Kernel(simulator="traci", sim_params=sim_params)
>>>>>>> f8e31c42

        # initialize the simulation using the simulation kernel. This will use
        # the scenario kernel as an input in order to determine what network
        # needs to be simulated.
        self.traci_connection = self.k.simulation.start_simulation(
<<<<<<< HEAD
            scenario=self.k.scenario, sim_params=sumo_params)
=======
            scenario=self.scenario, sim_params=sim_params)
>>>>>>> f8e31c42

        # pass the kernel api to the kernel and it's subclasses
        self.k.pass_api(self.traci_connection)

        # the available_routes variable contains a dictionary of routes
        # vehicles can traverse; to be used when routes need to be chosen
        # dynamically
        self.available_routes = self.k.scenario.rts

        self.setup_initial_state()

        # use pyglet to render the simulation
        if self.sim_params.render in ['gray', 'dgray', 'rgb', 'drgb']:
            save_render = self.sim_params.save_render
            sight_radius = self.sim_params.sight_radius
            pxpm = self.sim_params.pxpm
            show_radius = self.sim_params.show_radius

            # get network polygons
            network = []
            for lane_id in self.traci_connection.lane.getIDList():
                _lane_poly = self.traci_connection.lane.getShape(lane_id)
                lane_poly = [i for pt in _lane_poly for i in pt]
                network.append(lane_poly)

            # instantiate a pyglet renderer
            self.renderer = Renderer(
                network,
                self.sim_params.render,
                save_render,
                sight_radius=sight_radius,
                pxpm=pxpm,
                show_radius=show_radius)

            # render a frame
            self.render(reset=True)
        elif self.sim_params.render in [True, False]:
            pass  # default to sumo-gui (if True) or sumo (if False)
        else:
            raise ValueError("Mode %s is not supported!" %
                             self.sim_params.render)

    def restart_simulation(self, sim_params, render=None):
        """Restart an already initialized simulation instance.

        This is used when visualizing a rollout, in order to update the
        rendering with potentially a gui and export emission data from sumo.

        This is also used to handle cases when the runtime of an experiment is
        too long, causing the sumo instance

        Parameters
        ----------
        sim_params : flow.core.params.SimParams
            sumo-specific parameters
        render: bool, optional
            specifies whether to use the gui
        """
        self.k.close()

        # killed the sumo process if using sumo/TraCI
        if self.simulator == 'traci':
            self.k.simulation.sumo_proc.kill()

        if render is not None:
            self.sim_params.render = render

        if sim_params.emission_path is not None:
            ensure_dir(sim_params.emission_path)
            self.sim_params.emission_path = sim_params.emission_path

        self.k.scenario.generate_network(self.scenario)
        self.traci_connection = self.k.simulation.start_simulation(
<<<<<<< HEAD
            scenario=self.k.scenario, sim_params=self.sumo_params)
=======
            scenario=self.scenario, sim_params=self.sim_params)
>>>>>>> f8e31c42
        self.k.pass_api(self.traci_connection)

        self.setup_initial_state()

    def setup_initial_state(self):
        """Store information on the initial state of vehicles in the network.

        This information is to be used upon reset. This method also adds this
        information to the self.vehicles class and starts a subscription with
        sumo to collect state information each step.
        """
        # determine whether to shuffle the vehicles
        if self.scenario.initial_config.shuffle:
            random.shuffle(self.initial_ids)

        # generate starting position for vehicles in the network
        start_pos, start_lanes = self.k.scenario.generate_starting_positions(
            initial_config=self.scenario.initial_config,
            num_vehicles=len(self.initial_ids))

        # save the initial state. This is used in the _reset function
        for i, veh_id in enumerate(self.initial_ids):
            type_id = self.scenario.vehicles.get_type(veh_id)
            pos = start_pos[i][1]
            lane = start_lanes[i]
            speed = self.scenario.vehicles.get_initial_speed(veh_id)
            route_id = "route" + start_pos[i][0]

            self.initial_state[veh_id] = (type_id, route_id, lane, pos, speed)

    def step(self, rl_actions):
        """Advance the environment by one step.

        Assigns actions to autonomous and human-driven agents (i.e. vehicles,
        traffic lights, etc...). Actions that are not assigned are left to the
        control of the simulator. The actions are then used to advance the
        simulator by the number of time steps requested per environment step.

        Results from the simulations are processed through various classes,
        such as the Vehicle and TrafficLight kernels, to produce standardized
        methods for identifying specific network state features. Finally,
        results from the simulator are used to generate appropriate
        observations.

        Parameters
        ----------
        rl_actions: numpy ndarray
            an list of actions provided by the rl algorithm

        Returns
        -------
        observation: numpy ndarray
            agent's observation of the current environment
        reward: float
            amount of reward associated with the previous state/action pair
        done: bool
            indicates whether the episode has ended
        info: dict
            contains other diagnostic information from the previous action
        """
        for _ in range(self.env_params.sims_per_step):
            self.time_counter += 1
            self.step_counter += 1

            # perform acceleration actions for controlled human-driven vehicles
            if len(self.vehicles.get_controlled_ids()) > 0:
                accel = []
                for veh_id in self.vehicles.get_controlled_ids():
                    accel_contr = self.vehicles.get_acc_controller(veh_id)
                    action = accel_contr.get_action(self)
                    accel.append(action)
                self.apply_acceleration(self.vehicles.get_controlled_ids(),
                                        accel)

            # perform lane change actions for controlled human-driven vehicles
            if len(self.vehicles.get_controlled_lc_ids()) > 0:
                direction = []
                for veh_id in self.vehicles.get_controlled_lc_ids():
                    lc_contr = self.vehicles.get_lane_changing_controller(
                        veh_id)
                    target_lane = lc_contr.get_action(self)
                    direction.append(target_lane)
                self.apply_lane_change(
                    self.vehicles.get_controlled_lc_ids(), direction=direction)

            # perform (optionally) routing actions for all vehicle in the
            # network, including rl and sumo-controlled vehicles
            routing_ids = []
            routing_actions = []
            for veh_id in self.vehicles.get_ids():
                if self.vehicles.get_routing_controller(veh_id) is not None:
                    routing_ids.append(veh_id)
                    route_contr = self.vehicles.get_routing_controller(veh_id)
                    routing_actions.append(route_contr.choose_route(self))

            self.choose_routes(routing_ids, routing_actions)

            self.apply_rl_actions(rl_actions)

            self.additional_command()

            # advance the simulation in the simulator by one step
            self.k.simulation.simulation_step()

            # collect subscription information from sumo
            vehicle_obs = \
                self.traci_connection.vehicle.getSubscriptionResults()
            id_lists = \
                self.traci_connection.simulation.getSubscriptionResults()

            # store new observations in the vehicles and traffic lights class
            self.vehicles.update(vehicle_obs, id_lists, self)

            # store new observations in the vehicles and traffic lights class
            self.k.update(reset=False)

            # update the colors of vehicles
            self.update_vehicle_colors()

            # collect list of sorted vehicle ids
            self.sorted_ids, self.sorted_extra_data = self.sort_by_position()

            # crash encodes whether the simulator experienced a collision
            crash = self.k.simulation.check_collision()

            # stop collecting new simulation steps if there is a collision
            if crash:
                break

            # render a frame
            self.render()

        states = self.get_state()
        if isinstance(states, dict):
            self.state = {}
            next_observation = {}
            done = {}
            infos = {}
            temp_state = states
            for key, state in temp_state.items():
                # collect information of the state of the network based on the
                # environment class used
                self.state[key] = np.asarray(state).T

                # collect observation new state associated with action
                next_observation[key] = np.copy(self.state[key])

                # test if a crash has occurred
                done[key] = crash
                # test if the agent has exited the system, if so
                # its agent should be done
                # FIXME(ev) this assumes that agents are single vehicles
                if key in self.vehicles.get_arrived_ids():
                    done[key] = True
                # check if an agent is done
                if crash:
                    done['__all__'] = True
                else:
                    done['__all__'] = False
                infos[key] = {}
        else:
            # collect information of the state of the network based on the
            # environment class used
            self.state = np.asarray(states).T

            # collect observation new state associated with action
            next_observation = np.copy(states)

            # test if the agent should terminate due to a crash
            done = crash

            # compute the info for each agent
            infos = {}

        # compute the reward
        rl_clipped = self.clip_actions(rl_actions)
        reward = self.compute_reward(rl_clipped, fail=crash)

        return next_observation, reward, done, infos

    def reset(self):
        """Reset the environment.

        This method is performed in between rollouts. It resets the state of
        the environment, and re-initializes the vehicles in their starting
        positions.

        If "shuffle" is set to True in InitialConfig, the initial positions of
        vehicles is recalculated and the vehicles are shuffled.

        Returns
        -------
        observation: numpy ndarray
            the initial observation of the space. The initial reward is assumed
            to be zero.
        """
        # reset the time counter
        self.time_counter = 0

        # warn about not using restart_instance when using inflows
<<<<<<< HEAD
        if len(self.net_params.inflows.get()) > 0 and \
                not self.sumo_params.restart_instance:
=======
        if len(self.scenario.net_params.inflows.get()) > 0 and \
                not self.sim_params.restart_instance:
>>>>>>> f8e31c42
            print(
                "**********************************************************\n"
                "**********************************************************\n"
                "**********************************************************\n"
                "WARNING: Inflows will cause computational performance to\n"
                "significantly decrease after large number of rollouts. In \n"
                "order to avoid this, set SumoParams(restart_instance=True).\n"
                "**********************************************************\n"
                "**********************************************************\n"
                "**********************************************************"
            )

        if self.sim_params.restart_instance or self.step_counter > 2e6:
            self.step_counter = 0
            # issue a random seed to induce randomness into the next rollout
            self.sim_params.seed = random.randint(0, 1e5)
            # modify the vehicles class to match initial data
            self.vehicles = deepcopy(self.initial_vehicles)
            # restart the simulation instance
            self.restart_simulation(self.sim_params)

        elif self.scenario.initial_config.shuffle:
            # perform shuffling (if requested)
            self.setup_initial_state()

        # clear all vehicles from the network and the vehicles class
        for veh_id in self.traci_connection.vehicle.getIDList():
            try:
                self.traci_connection.vehicle.remove(veh_id)
                self.traci_connection.vehicle.unsubscribe(veh_id)
                self.vehicles.remove(veh_id)
            except (FatalTraCIError, TraCIException):
                pass

        # clear all vehicles from the network and the vehicles class
        # FIXME (ev, ak) this is weird and shouldn't be necessary
        for veh_id in list(self.vehicles.get_ids()):
            self.vehicles.remove(veh_id)
            try:
                self.traci_connection.vehicle.remove(veh_id)
                self.traci_connection.vehicle.unsubscribe(veh_id)
            except (FatalTraCIError, TraCIException):
                pass

        # reintroduce the initial vehicles to the network
        for veh_id in self.initial_ids:
            type_id, route_id, lane_index, pos, speed = \
                self.initial_state[veh_id]

            try:
                self.traci_connection.vehicle.addFull(
                    veh_id,
                    route_id,
                    typeID=str(type_id),
                    departLane=str(lane_index),
                    departPos=str(pos),
                    departSpeed=str(speed))
            except (FatalTraCIError, TraCIException):
                # if a vehicle was not removed in the first attempt, remove it
                # now and then reintroduce it
                self.traci_connection.vehicle.remove(veh_id)
                self.traci_connection.vehicle.addFull(
                    veh_id,
                    route_id,
                    typeID=str(type_id),
                    departLane=str(lane_index),
                    departPos=str(pos),
                    departSpeed=str(speed))

        # advance the simulation in the simulator by one step
        self.k.simulation.simulation_step()

        # collect subscription information from sumo
        vehicle_obs = self.traci_connection.vehicle.getSubscriptionResults()
        id_lists = self.traci_connection.simulation.getSubscriptionResults()

        # store new observations in the vehicles and traffic lights class
        self.vehicles.update(vehicle_obs, id_lists, self)

        # store new observations in the vehicles and traffic lights class
        self.k.update(reset=True)

        # update the colors of vehicles
        self.update_vehicle_colors()

        # check to make sure all vehicles have been spawned
        if len(self.initial_ids) < self.vehicles.num_vehicles:
            logging.error("Not enough vehicles have spawned! Bad start?")
            sys.exit()

        self.prev_last_lc = dict()
        for veh_id in self.vehicles.get_ids():
            # re-initialize the vehicles class with the states of the vehicles
            # at the start of a rollout
            self.vehicles.set_absolute_position(veh_id,
                                                self.get_x_by_id(veh_id))

            # re-initialize memory on last lc
            self.prev_last_lc[veh_id] = -float("inf")

        # collect list of sorted vehicle ids
        self.sorted_ids, self.sorted_extra_data = self.sort_by_position()

        states = self.get_state()
        if isinstance(states, dict):
            self.state = {}
            observation = {}
            for key, state in states.items():
                # collect information of the state of the network based on the
                # environment class used
                self.state[key] = np.asarray(state).T

                # collect observation new state associated with action
                observation[key] = np.copy(self.state[key]).tolist()

        else:
            # collect information of the state of the network based on the
            # environment class used
            self.state = np.asarray(states).T

            # observation associated with the reset (no warm-up steps)
            observation = np.copy(states)

        # perform (optional) warm-up steps before training
        for _ in range(self.env_params.warmup_steps):
            observation, _, _, _ = self.step(rl_actions=None)

        # render a frame
        self.render(reset=True)

        return observation

    def additional_command(self):
        """Additional commands that may be performed by the step method."""
        pass

    def clip_actions(self, rl_actions=None):
        """Clip the actions passed from the RL agent.

        Parameters
        ----------
        rl_actions : list or numpy ndarray
            list of actions provided by the RL algorithm

        Returns
        -------
        numpy ndarray (float)
            The rl_actions clipped according to the box
        """
        # ignore if no actions are issued
        if rl_actions is None:
            return None

        # clip according to the action space requirements
        if isinstance(self.action_space, Box):
            rl_actions = np.clip(
                rl_actions,
                a_min=self.action_space.low,
                a_max=self.action_space.high)
        return rl_actions

    def apply_rl_actions(self, rl_actions=None):
        """Specify the actions to be performed by the rl agent(s).

        If no actions are provided at any given step, the rl agents default to
        performing actions specified by sumo.

        Parameters
        ----------
        rl_actions : list or numpy ndarray
            list of actions provided by the RL algorithm
        """
        # ignore if no actions are issued
        if rl_actions is None:
            return

        rl_clipped = self.clip_actions(rl_actions)
        self._apply_rl_actions(rl_clipped)

    def _apply_rl_actions(self, rl_actions):
        raise NotImplementedError

    def apply_acceleration(self, veh_ids, acc):
        """Apply the acceleration requested by a vehicle in sumo.

        Note that, if the sumo-specified speed mode of the vehicle is not
        "aggressive", the acceleration may be clipped by some safety velocity
        or maximum possible acceleration.

        Parameters
        ----------
        veh_ids: list of str
            vehicles IDs associated with the requested accelerations
        acc: numpy ndarray or list of float
            requested accelerations from the vehicles
        """
        for i, vid in enumerate(veh_ids):
            if acc[i] is not None:
                this_vel = self.vehicles.get_speed(vid)
                next_vel = max([this_vel + acc[i] * self.sim_step, 0])
                self.traci_connection.vehicle.slowDown(vid, next_vel, 1)

    def apply_lane_change(self, veh_ids, direction):
        """Apply an instantaneous lane-change to a set of vehicles.

        This method also prevents vehicles from moving to lanes that do not
        exist, and set the "last_lc" variable for RL vehicles that lane changed
        to match the current time step, in order to assist in maintaining a
        lane change duration for these vehicles.

        Parameters
        ----------
        veh_ids: list of str
            vehicles IDs associated with the requested accelerations
        direction: list of {-1, 0, 1}
            -1: lane change to the right
             0: no lane change
             1: lane change to the left

        Raises
        ------
        ValueError
            If any of the direction values are not -1, 0, or 1.
        """
        # if any of the directions are not -1, 0, or 1, raise a ValueError
        if any(d not in [-1, 0, 1] for d in direction):
            raise ValueError(
                "Direction values for lane changes may only be: -1, 0, or 1.")

        for i, veh_id in enumerate(veh_ids):
            # check for no lane change
            if direction[i] == 0:
                continue

            # compute the target lane, and clip it so vehicle don't try to lane
            # change out of range
            this_lane = self.vehicles.get_lane(veh_id)
            this_edge = self.vehicles.get_edge(veh_id)
            target_lane = min(
                max(this_lane + direction[i], 0),
                self.k.scenario.num_lanes(this_edge) - 1)

            # perform the requested lane action action in TraCI
            if target_lane != this_lane:
                self.traci_connection.vehicle.changeLane(
                    veh_id, int(target_lane), 100000)

                if veh_id in self.vehicles.get_rl_ids():
                    self.prev_last_lc[veh_id] = \
                        self.vehicles.get_state(veh_id, "last_lc")

    def choose_routes(self, veh_ids, route_choices):
        """Update the route choice of vehicles in the network.

        Parameters
        ----------
        veh_ids: list
            list of vehicle identifiers
        route_choices: numpy array or list of floats
            list of edges the vehicle wishes to traverse, starting with the
            edge the vehicle is currently on. If a value of None is provided,
            the vehicle does not update its route
        """
        for i, veh_id in enumerate(veh_ids):
            if route_choices[i] is not None:
                self.traci_connection.vehicle.setRoute(
                    vehID=veh_id, edgeList=route_choices[i])

    def get_x_by_id(self, veh_id):
        """Provide a 1-D representation of the position of a vehicle.

        Note: These values are only meaningful if the specify_edge_starts
        method in the scenario is set appropriately; otherwise, a value of 0 is
        returned for all vehicles.

        Parameters
        ----------
        veh_id: str
            vehicle identifier

        Returns
        -------
        float
            position of a vehicle relative to a certain reference.
        """
        if self.vehicles.get_edge(veh_id) == '':
            # occurs when a vehicle crashes is teleported for some other reason
            return 0.
        return self.k.scenario.get_x(
            self.vehicles.get_edge(veh_id), self.vehicles.get_position(veh_id))

    def sort_by_position(self):
        """Sort the vehicle ids of vehicles in the network by position.

        The base environment does this by sorting vehicles by their absolute
        position.

        Returns
        -------
        sorted_ids: list <str>
            a list of all vehicle IDs sorted by position
        sorted_extra_data: list or tuple
            an extra component (list, tuple, etc...) containing extra sorted
            data, such as positions. If no extra component is needed, a value
            of None should be returned
        """
        if self.env_params.sort_vehicles:
            sorted_ids = sorted(
                self.vehicles.get_ids(),
                key=self.vehicles.get_absolute_position)
            return sorted_ids, None
        else:
            return self.vehicles.get_ids(), None

    def update_vehicle_colors(self):
        """Modify the color of vehicles if rendering is active.

        The colors of all vehicles are updated as follows:
        - red: autonomous (rl) vehicles
        - white: unobserved human-driven vehicles
        - cyan: observed human-driven vehicles
        """
        # do not change the colors of vehicles if the sumo-gui is not active
        # (in order to avoid slow downs)
        if self.sim_params.render is not True:
            return

        for veh_id in self.vehicles.get_rl_ids():
            try:
                # color rl vehicles red
                self.traci_connection.vehicle.setColor(
                    vehID=veh_id, color=RED)
            except (FatalTraCIError, TraCIException):
                pass

        for veh_id in self.vehicles.get_human_ids():
            try:
                if veh_id in self.vehicles.get_observed_ids():
                    # color observed human-driven vehicles cyan
                    color = CYAN
                else:
                    # color unobserved human-driven vehicles white
                    color = WHITE
                self.traci_connection.vehicle.setColor(
                    vehID=veh_id, color=color)
            except (FatalTraCIError, TraCIException):
                pass

        # clear the list of observed vehicles
        for veh_id in self.vehicles.get_observed_ids():
            self.vehicles.remove_observed(veh_id)

    def get_state(self):
        """Return the state of the simulation as perceived by the RL agent.

        MUST BE implemented in new environments.

        Returns
        -------
        state: numpy ndarray
            information on the state of the vehicles, which is provided to the
            agent
        """
        raise NotImplementedError

    @property
    def action_space(self):
        """Identify the dimensions and bounds of the action space.

        MUST BE implemented in new environments.

        Returns
        -------
        gym Box or Tuple type
            a bounded box depicting the shape and bounds of the action space
        """
        raise NotImplementedError

    @property
    def observation_space(self):
        """Identify the dimensions and bounds of the observation space.

        MUST BE implemented in new environments.

        Returns
        -------
        gym Box or Tuple type
            a bounded box depicting the shape and bounds of the observation
            space
        """
        raise NotImplementedError

    def compute_reward(self, rl_actions, **kwargs):
        """Reward function for the RL agent(s).

        MUST BE implemented in new environments.
        Defaults to 0 for non-implemented environments.

        Parameters
        ----------
        rl_actions: numpy ndarray
            actions performed by rl vehicles
        kwargs: dict
            other parameters of interest. Contains a "fail" element, which
            is True if a vehicle crashed, and False otherwise

        Returns
        -------
        reward: float or list <float>
        """
        return 0

    def terminate(self):
        """Close the TraCI I/O connection.

        Should be done at end of every experiment. Must be in Env because the
        environment opens the TraCI connection.
        """
        print(
            "Closing connection to TraCI and stopping simulation.\n"
            "Note, this may print an error message when it closes."
        )
        self.k.close()

        # close pyglet renderer
        if self.sim_params.render in ['gray', 'dgray', 'rgb', 'drgb']:
            self.renderer.close()

    def render(self, reset=False, buffer_length=5):
        """Render a frame.

        Parameters
        ----------
        reset: bool
            set to True to reset the buffer
        buffer_length: int
            length of the buffer
        """
        if self.sim_params.render in ['gray', 'dgray', 'rgb', 'drgb']:
            # render a frame
            self.pyglet_render()

            # cache rendering
            if reset:
                self.frame_buffer = [self.frame.copy() for _ in range(5)]
                self.sights_buffer = [self.sights.copy() for _ in range(5)]
            else:
                if self.step_counter % int(1/self.sim_step) == 0:
                    self.frame_buffer.append(self.frame.copy())
                    self.sights_buffer.append(self.sights.copy())
                if len(self.frame_buffer) > buffer_length:
                    self.frame_buffer.pop(0)
                    self.sights_buffer.pop(0)

    def pyglet_render(self):
        """Render a frame using pyglet."""

        # get human and RL simulation status
        human_idlist = self.vehicles.get_human_ids()
        machine_idlist = self.vehicles.get_rl_ids()
        human_logs = []
        human_orientations = []
        human_dynamics = []
        machine_logs = []
        machine_orientations = []
        machine_dynamics = []
        max_speed = self.k.scenario.max_speed()
        for id in human_idlist:
            # Force tracking human vehicles by adding "track" in vehicle id.
            # The tracked human vehicles will be treated as machine vehicles.
            if 'track' in id:
                machine_logs.append(
                    [self.vehicles.get_timestep(id),
                     self.vehicles.get_timedelta(id),
                     id])
                machine_orientations.append(
                    self.vehicles.get_orientation(id))
                machine_dynamics.append(
                    self.vehicles.get_speed(id)/max_speed)
            else:
                human_logs.append(
                    [self.vehicles.get_timestep(id),
                     self.vehicles.get_timedelta(id),
                     id])
                human_orientations.append(
                    self.vehicles.get_orientation(id))
                human_dynamics.append(
                    self.vehicles.get_speed(id)/max_speed)
        for id in machine_idlist:
            machine_logs.append(
                [self.vehicles.get_timestep(id),
                 self.vehicles.get_timedelta(id),
                 id])
            machine_orientations.append(
                self.vehicles.get_orientation(id))
            machine_dynamics.append(
                self.vehicles.get_speed(id)/max_speed)

        # step the renderer
        self.frame = self.renderer.render(human_orientations,
                                          machine_orientations,
                                          human_dynamics,
                                          machine_dynamics,
                                          human_logs,
                                          machine_logs)

        # get local observation of RL vehicles
        self.sights = []
        for id in human_idlist:
            # Force tracking human vehicles by adding "track" in vehicle id.
            # The tracked human vehicles will be treated as machine vehicles.
            if "track" in id:
                orientation = self.vehicles.get_orientation(id)
                sight = self.renderer.get_sight(
                    orientation, id)
                self.sights.append(sight)
        for id in machine_idlist:
            orientation = self.vehicles.get_orientation(id)
            sight = self.renderer.get_sight(
                orientation, id)
            self.sights.append(sight)<|MERGE_RESOLUTION|>--- conflicted
+++ resolved
@@ -78,13 +78,9 @@
 
         self.env_params = env_params
         self.scenario = scenario
-<<<<<<< HEAD
         self.net_params = scenario.net_params
         self.initial_config = scenario.initial_config
-        self.sumo_params = sumo_params
-=======
         self.sim_params = sim_params
->>>>>>> f8e31c42
         time_stamp = ''.join(str(time.time()).split('.'))
         if os.environ.get("TEST_FLAG", 0):
             # 1.0 works with stress_test_start 10k times
@@ -127,26 +123,18 @@
         self.simulator = 'traci'
 
         # create the Flow kernel
-<<<<<<< HEAD
         self.k = Kernel(simulator=self.simulator,
-                        sim_params=self.sumo_params)
+                        sim_params=sim_params)
 
         # use the scenario class's network parameters to generate the necessary
         # scenario components within the scenario kernel
         self.k.scenario.generate_network(scenario)
-=======
-        self.k = Kernel(simulator="traci", sim_params=sim_params)
->>>>>>> f8e31c42
 
         # initialize the simulation using the simulation kernel. This will use
         # the scenario kernel as an input in order to determine what network
         # needs to be simulated.
         self.traci_connection = self.k.simulation.start_simulation(
-<<<<<<< HEAD
-            scenario=self.k.scenario, sim_params=sumo_params)
-=======
-            scenario=self.scenario, sim_params=sim_params)
->>>>>>> f8e31c42
+            scenario=self.k.scenario, sim_params=sim_params)
 
         # pass the kernel api to the kernel and it's subclasses
         self.k.pass_api(self.traci_connection)
@@ -220,11 +208,7 @@
 
         self.k.scenario.generate_network(self.scenario)
         self.traci_connection = self.k.simulation.start_simulation(
-<<<<<<< HEAD
-            scenario=self.k.scenario, sim_params=self.sumo_params)
-=======
-            scenario=self.scenario, sim_params=self.sim_params)
->>>>>>> f8e31c42
+            scenario=self.k.scenario, sim_params=self.sim_params)
         self.k.pass_api(self.traci_connection)
 
         self.setup_initial_state()
@@ -425,13 +409,8 @@
         self.time_counter = 0
 
         # warn about not using restart_instance when using inflows
-<<<<<<< HEAD
-        if len(self.net_params.inflows.get()) > 0 and \
-                not self.sumo_params.restart_instance:
-=======
         if len(self.scenario.net_params.inflows.get()) > 0 and \
                 not self.sim_params.restart_instance:
->>>>>>> f8e31c42
             print(
                 "**********************************************************\n"
                 "**********************************************************\n"
