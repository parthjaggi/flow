from cistar.envs.loop import LoopEnvironment

from rllab.spaces import Box
from rllab.spaces import Product
from rllab.spaces.discrete import Discrete

import traci
import pdb
import numpy as np
import time


class SimpleLaneChangingAccelerationEnvironment(LoopEnvironment):
    """
    Fully functional environment. Takes in an *acceleration* as an action. Reward function is negative norm of the
    difference between the velocities of each vehicle, and the target velocity. State function is a vector of the
    velocities for each vehicle.
    """
    @property
    def action_space(self):
        """
        Actions are:
         - a (continuous) acceleration from max-deacc to max-acc
         - a (discrete) direction with 3 values: 0) lane change to index -1, 1) no lane change,
                                                 2) lane change to index +1
        :return:
        """
        # direction_space = Product(*[Discrete(3) for _ in range(self.scenario.num_rl_vehicles)])

        # acc_space = Box(low=-abs(self.env_params["max-deacc"]),
        #                 high=self.env_params["max-acc"],
        #                 shape=(self.scenario.num_rl_vehicles,))

        # action_space = Product(*[Discrete(3) for _ in range(self.scenario.num_rl_vehicles)],
        #     Box(low=-abs(self.env_params["max-deacc"]),
        #                 high=self.env_params["max-acc"],
        #                 shape=(self.scenario.num_rl_vehicles,)))
        #
        # return action_space

        #return Product([acc_space, direction_space])

        lb = [-abs(self.env_params["max-deacc"]), -1] * self.scenario.num_rl_vehicles
        ub = [self.env_params["max-acc"], 1] * self.scenario.num_rl_vehicles
        return Box(np.array(lb), np.array(ub))

    @property
    def observation_space(self):
        """
        See parent class
        An observation consists of the velocity, lane index, and absolute position of each vehicle
        in the fleet
        """
        speed = Box(low=-np.inf, high=np.inf, shape=(self.scenario.num_vehicles,))
        lane = Box(low=0, high=self.scenario.lanes-1, shape=(self.scenario.num_vehicles,))
        absolute_pos = Box(low=0., high=np.inf, shape=(self.scenario.num_vehicles,))
        last_lc = Box(low=-np.inf, high=np.inf, shape=(self.scenario.num_vehicles,))
        # headway = Box(low=0., high=np.inf, shape=(self.scenario.num_vehicles,))
        return Product([speed, lane, absolute_pos, last_lc])
        # return Product([speed, lane, absolute_pos, headway])

    def compute_reward(self, state, action, **kwargs):
        """
        See parent class
        """
        if any(state[0] < 0) or kwargs["fail"]:
            return -20.0

        max_cost = np.array([self.env_params["target_velocity"]]*self.scenario.num_vehicles)
        max_cost = np.linalg.norm(max_cost)

        cost = state[0] - self.env_params["target_velocity"]
        cost = np.linalg.norm(cost)

        return max_cost - cost

    def getState(self):
        """
        See parent class
        The state is an array the velocities for each vehicle
        :return: an array of vehicle speed for each vehicle
        """
        return np.array([[self.vehicles[vehicle]["speed"],
                          self.vehicles[vehicle]["lane"],
                          self.vehicles[vehicle]["absolute_position"],
                          self.timer - self.vehicles[vehicle]["last_lc"]] for vehicle in self.vehicles]).T
                          # self.get_headway(vehicle, lane=abs(self.vehicles[vehicle]["lane"]-1)),  # adjacent-lane head
                          # self.get_headway(vehicle)] for vehicle in self.vehicles]).T             # current lane head

    def render(self):
        print('current velocity, lane, absolute_pos, headway:', self.state)

    def apply_rl_actions(self, actions):
        """
        Takes a tuple and applies a lane change or acceleration. if a lane change is applied,
        don't issue any commands for the duration of the lane change and return negative rewards
        for actions during that lane change. if a lane change isn't applied, and sufficient time
        has passed, issue an acceleration like normal
        :param actions: (acceleration, lc_value, direction)
        :return: array of resulting actions: 0 if successful + other actions are ok, -1 if unsucessful / bad actions.
        """
        # acceleration = actions[-1]
        # direction = np.array(actions[:-1]) - 1
        
<<<<<<< HEAD
        acceleration = actions[::2]
        direction = np.round(actions[1::2])

        # represents vehicles that are allowed to change lanes
        non_lane_changing_veh = [self.timer <= self.lane_change_duration + self.vehicles[veh_id]['last_lc']
                                 for veh_id in self.rl_ids]
=======
        # represents vehicles that are not allowed to change lanes
        non_lane_changing_veh = ([self.timer <= self.lane_change_duration + self.vehicles[veh_id]['last_lc']
                                    for veh_id in self.rl_ids]) 
        print(non_lane_changing_veh)
>>>>>>> 2a141ba6
        direction[non_lane_changing_veh] = np.array([0] * sum(non_lane_changing_veh))
        
        self.apply_acceleration(self.rl_ids, acc=acceleration)
<<<<<<< HEAD
        self.apply_lane_change(self.rl_ids, direction=direction)
=======
        self.apply_lane_change(np.array(self.rl_ids), direction=direction)
>>>>>>> 2a141ba6

        resulting_behaviors = []

        # for i, veh_id in enumerate(self.rl_ids):
        #     acceleration = actions[3 * i]
        #     lc_value = actions[3 * i + 1]
        #     direction = actions[3 * i + 2]

        #     self.apply_acceleration([veh_id], acc=[acceleration])

        #     if lc_value > 0:
        #         # desired lc
        #         if self.timer > self.lane_change_duration + self.vehicles[veh_id]['last_lc']:
        #             # enough time has passed, change lanes
        #             self.apply_lane_change([veh_id], direction=np.sign(direction))
        #             resulting_behaviors.append(0)
        #         else:
        #             # rl vehicle desires lane change but duration of previous lane change has not yet completed
        #             resulting_behaviors.append(-1)
        #     else:
        #         resulting_behaviors.append(0)

        return resulting_behaviors


class ShepherdAggressiveDrivers(SimpleLaneChangingAccelerationEnvironment):

    def __init__(self, env_params, sumo_binary, sumo_params, scenario):
        super().__init__(env_params, sumo_binary, sumo_params, scenario)

        # index of aggressive vehicles
        self.ind_aggressive = env_params["ind_aggressive"]

        # index of non-aggressive vehicles
        ind_nonaggressive = np.arange(self.scenario.num_vehicles)
        ind_nonaggressive = ind_nonaggressive[np.array([ind_nonaggressive[i] not in self.ind_aggressive
                                                        for i in range(len(ind_nonaggressive))])]
        self.ind_nonaggressive = ind_nonaggressive

    def compute_reward(self, state, action, **kwargs):
        """
        See parent class
        """
        # if any(state[0] < 0) or kwargs["fail"]:
        #     return -20.0

        # max_cost = np.append(np.array([self.env_params["target_velocity_aggressive"]]*len(self.ind_nonaggressive)),
        #                      np.array([self.env_params["target_velocity"]]*len(self.ind_nonaggressive)))
        # max_cost = np.linalg.norm(max_cost)

        # # cost associated with being away from target velocity
        # # if the vehicle's velocity is more than twice the target velocity, the cost does not become worse
        # cost = np.append(state[0][self.ind_aggressive].clip(max=2*self.env_params["target_velocity_aggressive"]) -
        #                  self.env_params["target_velocity_aggressive"],
        #                  state[0][self.ind_nonaggressive].clip(max=2*self.env_params["target_velocity"]) -
        #                  self.env_params["target_velocity"])
        # cost = np.linalg.norm(cost)

        # return max_cost - cost

        if any(state[0] < 0) or kwargs["fail"]:
            return -20.0

        max_cost = np.append(np.array([self.env_params["target_velocity_aggressive"]]*len(self.ind_nonaggressive)),
                             np.array([self.env_params["target_velocity"]]*len(self.ind_nonaggressive)))
        max_cost = np.linalg.norm(max_cost)

        # cost associated with being away from target velocity
        # if the vehicle's velocity is more than twice the target velocity, the cost does not become worse
        cost = np.append(state[0][self.ind_aggressive].clip(max=2*self.env_params["target_velocity_aggressive"]) -
                         self.env_params["target_velocity_aggressive"],
                         state[0][self.ind_nonaggressive].clip(max=2*self.env_params["target_velocity"]) -
                         self.env_params["target_velocity"])
        cost = np.linalg.norm(cost)

        return max_cost - cost<|MERGE_RESOLUTION|>--- conflicted
+++ resolved
@@ -54,9 +54,9 @@
         speed = Box(low=-np.inf, high=np.inf, shape=(self.scenario.num_vehicles,))
         lane = Box(low=0, high=self.scenario.lanes-1, shape=(self.scenario.num_vehicles,))
         absolute_pos = Box(low=0., high=np.inf, shape=(self.scenario.num_vehicles,))
-        last_lc = Box(low=-np.inf, high=np.inf, shape=(self.scenario.num_vehicles,))
-        # headway = Box(low=0., high=np.inf, shape=(self.scenario.num_vehicles,))
-        return Product([speed, lane, absolute_pos, last_lc])
+        # last_lc = Box(low=-np.inf, high=np.inf, shape=(self.scenario.num_vehicles,))
+        headway = Box(low=0., high=np.inf, shape=(self.scenario.num_vehicles,))
+        return Product([speed, lane, absolute_pos])
         # return Product([speed, lane, absolute_pos, headway])
 
     def compute_reward(self, state, action, **kwargs):
@@ -80,12 +80,16 @@
         The state is an array the velocities for each vehicle
         :return: an array of vehicle speed for each vehicle
         """
-        return np.array([[self.vehicles[vehicle]["speed"],
-                          self.vehicles[vehicle]["lane"],
-                          self.vehicles[vehicle]["absolute_position"],
-                          self.timer - self.vehicles[vehicle]["last_lc"]] for vehicle in self.vehicles]).T
-                          # self.get_headway(vehicle, lane=abs(self.vehicles[vehicle]["lane"]-1)),  # adjacent-lane head
-                          # self.get_headway(vehicle)] for vehicle in self.vehicles]).T             # current lane head
+        # # sorting states by position
+        # sorted_indx = np.argsort([self.vehicles[veh_id]["absolute_position"] for veh_id in self.ids])
+
+        # return np.array([[self.vehicles[self.ids[i]]["speed"],
+        #                   self.vehicles[self.ids[i]]["lane"],
+        #                   self.vehicles[self.ids[i]]["absolute_position"]] for i in sorted_indx]).T
+
+        return np.array([[self.vehicles[veh_id]["speed"],
+                          self.vehicles[veh_id]["lane"],
+                          self.vehicles[veh_id]["absolute_position"]] for veh_id in self.ids]).T
 
     def render(self):
         print('current velocity, lane, absolute_pos, headway:', self.state)
@@ -102,27 +106,22 @@
         # acceleration = actions[-1]
         # direction = np.array(actions[:-1]) - 1
         
-<<<<<<< HEAD
         acceleration = actions[::2]
         direction = np.round(actions[1::2])
+
+        # # sorting states by position
+        # sorted_indx = np.argsort([self.vehicles[veh_id]["absolute_position"] for veh_id in self.ids])
+        #
+        # # re-arrange actions according to mapping in observation space
+        # sorted_rl_ids = np.array(self.rl_ids)[sorted_indx]
 
         # represents vehicles that are allowed to change lanes
         non_lane_changing_veh = [self.timer <= self.lane_change_duration + self.vehicles[veh_id]['last_lc']
                                  for veh_id in self.rl_ids]
-=======
-        # represents vehicles that are not allowed to change lanes
-        non_lane_changing_veh = ([self.timer <= self.lane_change_duration + self.vehicles[veh_id]['last_lc']
-                                    for veh_id in self.rl_ids]) 
-        print(non_lane_changing_veh)
->>>>>>> 2a141ba6
         direction[non_lane_changing_veh] = np.array([0] * sum(non_lane_changing_veh))
         
         self.apply_acceleration(self.rl_ids, acc=acceleration)
-<<<<<<< HEAD
         self.apply_lane_change(self.rl_ids, direction=direction)
-=======
-        self.apply_lane_change(np.array(self.rl_ids), direction=direction)
->>>>>>> 2a141ba6
 
         resulting_behaviors = []
 
