
<<<<<<< HEAD
=======
	RLLABDIR = /Users/eugenevinitsky/Documents/Modules/rllab

>>>>>>> 39f593fe
prepare: 
	rm -rf $(RLLABDIR)/debug
	rm -rf $(RLLABDIR)/cistar
	cp -r cistar $(RLLABDIR)

clean:
	rm -rf $(RLLABDIR)/debug
	find $(RLLABDIR) -name "*.xml" -type f -delete<|MERGE_RESOLUTION|>--- conflicted
+++ resolved
@@ -1,9 +1,7 @@
 
-<<<<<<< HEAD
-=======
+
 	RLLABDIR = /Users/eugenevinitsky/Documents/Modules/rllab
 
->>>>>>> 39f593fe
 prepare: 
 	rm -rf $(RLLABDIR)/debug
 	rm -rf $(RLLABDIR)/cistar
